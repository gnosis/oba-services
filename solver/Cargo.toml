[package]
name = "solver"
version = "0.1.0"
edition = "2018"

[lib]
name = "solver"
path = "src/lib.rs"

[[bin]]
name = "solver"
path = "src/main.rs"

[dependencies]
anyhow = "1.0"
contracts = { path = "../contracts" }
<<<<<<< HEAD
ethcontract =  { version = "0.9", default-features = false }
=======
ethcontract = { version = "0.9", default-features = false }
>>>>>>> 3a715a90
futures = "0.3"
hex-literal = "0.3"
jsonrpc-core = "14.0"
maplit = "1.0"
model = { path = "../model" }
primitive-types = "0.7"
reqwest = { version = "0.10", features = ["json"] }
serde_json = "1.0"
shared-arguments = { path = "../shared-arguments" }
structopt = { version = "0.3" }
tokio = { version = "0.2", features =[ "macros", "time"] }
tracing = "0.1"
tracing-setup = { path = "../tracing-setup" }
web3 = { version = "0.13", default-features = false, features = ["http-tls"] }<|MERGE_RESOLUTION|>--- conflicted
+++ resolved
@@ -14,11 +14,7 @@
 [dependencies]
 anyhow = "1.0"
 contracts = { path = "../contracts" }
-<<<<<<< HEAD
-ethcontract =  { version = "0.9", default-features = false }
-=======
 ethcontract = { version = "0.9", default-features = false }
->>>>>>> 3a715a90
 futures = "0.3"
 hex-literal = "0.3"
 jsonrpc-core = "14.0"
