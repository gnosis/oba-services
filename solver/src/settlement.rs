use crate::{
    encoding::{self, EncodedInteraction, EncodedSettlement, EncodedTrade},
    interactions::UnwrapWethInteraction,
    liquidity::Settleable,
};
use anyhow::{anyhow, bail, ensure, Result};
use model::order::{Order, OrderKind};
use num::{BigRational, Signed, Zero};
use primitive_types::{H160, U256};
use shared::conversions::U256Ext;
use std::{collections::HashMap, iter};

#[derive(Clone, Debug, Default, Eq, PartialEq)]
pub struct Trade {
    pub order: Order,
    pub sell_token_index: usize,
    pub buy_token_index: usize,
    pub executed_amount: U256,
}

impl Trade {
    // The difference between the minimum you were willing to buy/maximum you were willing to sell, and what you ended up buying/selling
    pub fn surplus(
        &self,
        sell_token_price: &BigRational,
        buy_token_price: &BigRational,
    ) -> Option<BigRational> {
        match self.order.order_creation.kind {
            model::order::OrderKind::Buy => buy_order_surplus(
                sell_token_price,
                buy_token_price,
                &self.order.order_creation.sell_amount.to_big_rational(),
                &self.order.order_creation.buy_amount.to_big_rational(),
                &self.executed_amount.to_big_rational(),
            ),
            model::order::OrderKind::Sell => sell_order_surplus(
                sell_token_price,
                buy_token_price,
                &self.order.order_creation.sell_amount.to_big_rational(),
                &self.order.order_creation.buy_amount.to_big_rational(),
                &self.executed_amount.to_big_rational(),
            ),
        }
    }

    /// Encodes the settlement trade as a tuple, as expected by the smart
    /// contract.
    pub fn encode(&self) -> EncodedTrade {
        encoding::encode_trade(
            &self.order.order_creation,
            self.sell_token_index,
            self.buy_token_index,
            &self.executed_amount,
        )
    }
}

pub trait Interaction: std::fmt::Debug + Send {
    // TODO: not sure if this should return a result.
    // Write::write returns a result but we know we write to a vector in memory so we know it will
    // never fail. Then the question becomes whether interactions should be allowed to fail encoding
    // for other reasons.
    fn encode(&self) -> Vec<EncodedInteraction>;
}

#[cfg(test)]
impl Interaction for EncodedInteraction {
    fn encode(&self) -> Vec<EncodedInteraction> {
        vec![self.clone()]
    }
}

/// An intermediate settlement representation that can be incrementally
/// constructed.
///
/// This allows liquidity to to encode itself into the settlement, in a way that
/// is completely decoupled from solvers, or how the liquidity is modelled.
/// Additionally, the fact that the settlement is kept in an intermediate
/// representation allows the encoder to potentially perform gas optimizations
/// (e.g. collapsing two interactions into one equivalent one).
#[derive(Debug)]
pub struct SettlementEncoder {
    tokens: Vec<H160>,
    clearing_prices: HashMap<H160, U256>,
    trades: Vec<Trade>,
    execution_plan: Vec<Box<dyn Interaction>>,
    unwraps: Vec<UnwrapWethInteraction>,
}

impl SettlementEncoder {
    /// Creates a new settlement encoder with the specified prices.
    ///
    /// The prices must be provided up front in order to ensure that all tokens
    /// included in the settlement are known when encoding trades.
    fn new(clearing_prices: HashMap<H160, U256>) -> Self {
        // Explicitely define a token ordering based on the supplied clearing
        // prices. This is done since `HashMap::keys` returns an iterator in
        // arbitrary order ([1]), meaning that we can't rely that the ordering
        // will be consistent across calls. The list is sorted so that
        // settlements with the same encoded trades and interactions produce
        // the same resulting encoded settlement, and so that we can use binary
        // searching in order to find token indices.
        // [1]: https://doc.rust-lang.org/beta/std/collections/hash_map/struct.HashMap.html#method.keys
        let mut tokens = clearing_prices.keys().copied().collect::<Vec<_>>();
        tokens.sort();

        SettlementEncoder {
            tokens,
            clearing_prices,
            trades: Vec::new(),
            execution_plan: Vec::new(),
            unwraps: Vec::new(),
        }
    }

    pub fn clearing_prices(&self) -> &HashMap<H160, U256> {
        &self.clearing_prices
    }

    pub fn add_trade(&mut self, order: Order, executed_amount: U256) -> Result<()> {
        let sell_token_index = self
            .token_index(order.order_creation.sell_token)
            .ok_or_else(|| anyhow!("settlement missing sell token"))?;
        let buy_token_index = self
            .token_index(order.order_creation.buy_token)
            .ok_or_else(|| anyhow!("settlement missing buy token"))?;
        self.trades.push(Trade {
            order,
            sell_token_index,
            buy_token_index,
            executed_amount,
        });

        Ok(())
    }

    pub fn append_to_execution_plan(&mut self, interaction: impl Interaction + 'static) {
        self.execution_plan.push(Box::new(interaction));
    }

    pub fn add_unwrap(&mut self, unwrap: UnwrapWethInteraction) {
        for existing_unwrap in self.unwraps.iter_mut() {
            if existing_unwrap.merge(&unwrap).is_ok() {
                return;
            }
        }

        // If the native token unwrap can't be merged with any existing ones,
        // just add it to the vector.
        self.unwraps.push(unwrap);
    }

    pub fn add_token_equivalency(&mut self, token_a: H160, token_b: H160) -> Result<()> {
        let (new_token, existing_price) = match (
            self.clearing_prices.get(&token_a),
            self.clearing_prices.get(&token_b),
        ) {
            (Some(price_a), Some(price_b)) => {
                ensure!(
                    price_a == price_b,
                    "non-matching prices for equivalent tokens"
                );
                // Nothing to do, since both tokens are part of the solution and
                // have the same price (i.e. are equivalent).
                return Ok(());
            }
            (None, None) => bail!("tokens not part of solution for equivalency"),
            (Some(price_a), None) => (token_b, *price_a),
            (None, Some(price_b)) => (token_a, *price_b),
        };

        self.clearing_prices.insert(new_token, existing_price);
        self.tokens.push(new_token);

        // Now the tokens array is no longer sorted, so fix that, and make sure
        // to re-compute trade token indices as they may have changed.
        self.tokens.sort();
        for i in 0..self.trades.len() {
            self.trades[i].sell_token_index = self
                .token_index(self.trades[i].order.order_creation.sell_token)
                .expect("missing sell token for exisiting trade");
            self.trades[i].buy_token_index = self
                .token_index(self.trades[i].order.order_creation.buy_token)
                .expect("missing buy token for exisiting trade");
        }

        Ok(())
    }

    fn token_index(&self, token: H160) -> Option<usize> {
        self.tokens.binary_search(&token).ok()
    }

    fn total_surplus(
        &self,
        normalizing_prices: &HashMap<H160, BigRational>,
    ) -> Option<BigRational> {
        self.trades.iter().fold(Some(num::zero()), |acc, trade| {
            let sell_token_clearing_price = self
                .clearing_prices
                .get(&trade.order.order_creation.sell_token)
                .expect("Solution with trade but without price for sell token")
                .to_big_rational();
            let buy_token_clearing_price = self
                .clearing_prices
                .get(&trade.order.order_creation.buy_token)
                .expect("Solution with trade but without price for buy token")
                .to_big_rational();

            let sell_token_external_price = normalizing_prices
                .get(&trade.order.order_creation.sell_token)
                .expect("Solution with trade but without price for sell token");
            let buy_token_external_price = normalizing_prices
                .get(&trade.order.order_creation.buy_token)
                .expect("Solution with trade but without price for buy token");

            if match trade.order.order_creation.kind {
                OrderKind::Sell => &buy_token_clearing_price,
                OrderKind::Buy => &sell_token_clearing_price,
            }
            .is_zero()
            {
                return None;
            }

            let surplus = &trade.surplus(&sell_token_clearing_price, &buy_token_clearing_price)?;
            let normalized_surplus = match trade.order.order_creation.kind {
                OrderKind::Sell => surplus * buy_token_external_price / buy_token_clearing_price,
                OrderKind::Buy => surplus * sell_token_external_price / sell_token_clearing_price,
            };
            Some(acc? + normalized_surplus)
        })
    }

    pub fn finish(self) -> EncodedSettlement {
        let clearing_prices = self
            .tokens
            .iter()
            .map(|token| {
                *self
                    .clearing_prices
                    .get(token)
                    .expect("missing clearing price for token")
            })
            .collect();

        EncodedSettlement {
            tokens: self.tokens,
            clearing_prices,
            trades: self
                .trades
                .into_iter()
                .map(|trade| trade.encode())
                .collect(),
            interactions: [
                Vec::new(),
                iter::empty()
                    .chain(
                        self.execution_plan
                            .iter()
                            .flat_map(|interaction| interaction.encode()),
                    )
                    .chain(self.unwraps.iter().flat_map(|unwrap| unwrap.encode()))
                    .collect(),
                Vec::new(),
            ],
        }
    }
}

#[derive(Debug)]
pub struct Settlement {
    encoder: SettlementEncoder,
}

impl Settlement {
    /// Creates a new settlement builder for the specified clearing prices.
    pub fn new(clearing_prices: HashMap<H160, U256>) -> Self {
        Self {
            encoder: SettlementEncoder::new(clearing_prices),
        }
    }

    /// .
    pub fn with_liquidity<L>(&mut self, liquidity: &L, execution: L::Execution) -> Result<()>
    where
        L: Settleable,
    {
        liquidity
            .settlement_handling()
            .encode(execution, &mut self.encoder)
    }

    /// Returns the clearing prices map.
    pub fn clearing_prices(&self) -> &HashMap<H160, U256> {
        &self.encoder.clearing_prices
    }

    /// Returns the clearing price for the specified token.
    ///
    /// Returns `None` if the token is not part of the settlement.
    pub fn clearing_price(&self, token: H160) -> Option<U256> {
        self.encoder.clearing_prices.get(&token).copied()
    }

    /// Returns the currently encoded trades.
    pub fn trades(&self) -> &[Trade] {
        &self.encoder.trades
    }

    // For now this computes the total surplus of all EOA trades.
    pub fn objective_value(&self, external_prices: &HashMap<H160, BigRational>) -> BigRational {
        match self.encoder.total_surplus(&external_prices) {
            Some(value) => value,
            None => {
                tracing::error!("Overflow computing objective value for: {:?}", self);
                num::zero()
            }
        }
    }
}

impl From<Settlement> for EncodedSettlement {
    fn from(settlement: Settlement) -> Self {
        settlement.encoder.finish()
    }
}

// The difference between what you were willing to sell (executed_amount * limit_price) converted into reference token (multiplied by buy_token_price)
// and what you had to sell denominated in the reference token (executed_amount * buy_token_price)
fn buy_order_surplus(
    sell_token_price: &BigRational,
    buy_token_price: &BigRational,
    sell_amount_limit: &BigRational,
    buy_amount_limit: &BigRational,
    executed_amount: &BigRational,
) -> Option<BigRational> {
    if buy_amount_limit.is_zero() {
        return None;
    }
    let res = executed_amount * sell_amount_limit / buy_amount_limit * sell_token_price
        - (executed_amount * buy_token_price);
    if res.is_negative() {
        None
    } else {
        Some(res)
    }
}

// The difference of your proceeds denominated in the reference token (executed_sell_amount * sell_token_price)
// and what you were minimally willing to receive in buy tokens (executed_sell_amount * limit_price)
// converted to amount in reference token at the effective price (multiplied by buy_token_price)
fn sell_order_surplus(
    sell_token_price: &BigRational,
    buy_token_price: &BigRational,
    sell_amount_limit: &BigRational,
    buy_amount_limit: &BigRational,
    executed_amount: &BigRational,
) -> Option<BigRational> {
    if sell_amount_limit.is_zero() {
        return None;
    }
    let res = executed_amount * sell_token_price
        - (executed_amount * buy_amount_limit / sell_amount_limit * buy_token_price);
    if res.is_negative() {
        None
    } else {
        Some(res)
    }
}

#[cfg(test)]
pub mod tests {
    use super::*;
    use crate::interactions::dummy_web3;
<<<<<<< HEAD
    use crate::liquidity::SettlementHandling;
=======
    use maplit::hashmap;
>>>>>>> 6f45cab3
    use model::order::{OrderCreation, OrderKind};
    use num::FromPrimitive;

    pub fn assert_settlement_encoded_with<L, S>(
        prices: HashMap<H160, U256>,
        handler: S,
        execution: L::Execution,
        exec: impl FnOnce(&mut SettlementEncoder),
    ) where
        L: Settleable,
        S: SettlementHandling<L>,
    {
        let actual_settlement = {
            let mut encoder = SettlementEncoder::new(prices.clone());
            handler.encode(execution, &mut encoder).unwrap();
            encoder.finish()
        };
        let expected_settlement = {
            let mut encoder = SettlementEncoder::new(prices);
            exec(&mut encoder);
            encoder.finish()
        };

        assert_eq!(actual_settlement, expected_settlement);
    }

    #[test]
    pub fn encode_trades_finds_token_index() {
        let token0 = H160::from_low_u64_be(0);
        let token1 = H160::from_low_u64_be(1);
        let order0 = Order {
            order_creation: OrderCreation {
                sell_token: token0,
                buy_token: token1,
                ..Default::default()
            },
            ..Default::default()
        };
        let order1 = Order {
            order_creation: OrderCreation {
                sell_token: token1,
                buy_token: token0,
                ..Default::default()
            },
            ..Default::default()
        };

        let mut settlement = SettlementEncoder::new(maplit::hashmap! {
            token0 => 0.into(),
            token1 => 0.into(),
        });

        assert!(settlement.add_trade(order0, 0.into()).is_ok());
        assert!(settlement.add_trade(order1, 0.into()).is_ok());
    }

    // Helper function to save some repeatition below.
    fn r(u: u128) -> BigRational {
        BigRational::from_u128(u).unwrap()
    }

    /// Helper function for creating a settlement for the specified prices and
    /// trades for testing objective value computations.
    fn test_settlement(prices: HashMap<H160, U256>, trades: Vec<Trade>) -> Settlement {
        Settlement {
            encoder: SettlementEncoder {
                trades,
                ..SettlementEncoder::new(prices)
            },
        }
    }

    #[test]
    pub fn objective_value() {
        let token0 = H160::from_low_u64_be(0);
        let token1 = H160::from_low_u64_be(1);

        let order0 = Order {
            order_creation: OrderCreation {
                sell_token: token0,
                buy_token: token1,
                sell_amount: 10.into(),
                buy_amount: 9.into(),
                kind: OrderKind::Sell,
                ..Default::default()
            },
            ..Default::default()
        };
        let order1 = Order {
            order_creation: OrderCreation {
                sell_token: token1,
                buy_token: token0,
                sell_amount: 10.into(),
                buy_amount: 9.into(),
                kind: OrderKind::Sell,
                ..Default::default()
            },
            ..Default::default()
        };

        let trade0 = Trade {
            order: order0.clone(),
            executed_amount: 10.into(),
            ..Default::default()
        };
        let trade1 = Trade {
            order: order1.clone(),
            executed_amount: 10.into(),
            ..Default::default()
        };

        // Case where external price vector doesn't influence ranking:

        let clearing_prices0 = maplit::hashmap! {token0 => 1.into(), token1 => 1.into()};
        let clearing_prices1 = maplit::hashmap! {token0 => 2.into(), token1 => 2.into()};

        let settlement0 = test_settlement(clearing_prices0, vec![trade0.clone(), trade1.clone()]);

        let settlement1 = test_settlement(clearing_prices1, vec![trade0, trade1]);

        let external_prices = maplit::hashmap! {token0 => r(1), token1 => r(1)};
        assert_eq!(
            settlement0.objective_value(&external_prices),
            settlement1.objective_value(&external_prices)
        );

        let external_prices = maplit::hashmap! {token0 => r(2), token1 => r(1)};
        assert_eq!(
            settlement0.objective_value(&external_prices),
            settlement1.objective_value(&external_prices)
        );

        // Case where external price vector influences ranking:

        let trade0 = Trade {
            order: order0.clone(),
            executed_amount: 10.into(),
            ..Default::default()
        };
        let trade1 = Trade {
            order: order1.clone(),
            executed_amount: 9.into(),
            ..Default::default()
        };

        let clearing_prices0 = maplit::hashmap! {token0 => 9.into(), token1 => 10.into()};

        // Settlement0 gets the following surpluses:
        // trade0: 81 - 81 = 0
        // trade1: 100 - 81 = 19
        let settlement0 = test_settlement(clearing_prices0, vec![trade0, trade1]);

        let trade0 = Trade {
            order: order0,
            executed_amount: 9.into(),
            ..Default::default()
        };
        let trade1 = Trade {
            order: order1,
            executed_amount: 10.into(),
            ..Default::default()
        };

        let clearing_prices1 = maplit::hashmap! {token0 => 10.into(), token1 => 9.into()};

        // Settlement1 gets the following surpluses:
        // trade0: 90 - 72.9 = 17.1
        // trade1: 100 - 100 = 0
        let settlement1 = test_settlement(clearing_prices1, vec![trade0, trade1]);

        // If the external prices of the two tokens is the same, then both settlements are symmetric.
        let external_prices = maplit::hashmap! {token0 => r(1), token1 => r(1)};
        assert_eq!(
            settlement0.objective_value(&external_prices),
            settlement1.objective_value(&external_prices)
        );

        // If the external price of the first token is higher, then the first settlement is preferred.
        let external_prices = maplit::hashmap! {token0 => r(2), token1 => r(1)};

        // Settlement0 gets the following normalized surpluses:
        // trade0: 0
        // trade1: 19 * 2 / 10 = 3.8

        // Settlement1 gets the following normalized surpluses:
        // trade0: 17.1 * 1 / 9 = 1.9
        // trade1: 0

        assert!(
            settlement0.objective_value(&external_prices)
                > settlement1.objective_value(&external_prices)
        );

        // If the external price of the second token is higher, then the second settlement is preferred.
        // (swaps above normalized surpluses of settlement0 and settlement1)
        let external_prices = maplit::hashmap! {token0 => r(1), token1 => r(2)};

        assert!(
            settlement0.objective_value(&external_prices)
                < settlement1.objective_value(&external_prices)
        );
    }

    #[test]
    fn test_computing_objective_value_with_zero_prices() {
        // Test if passing a clearing price of zero to the objective value function does
        // not panic.

        let token0 = H160::from_low_u64_be(0);
        let token1 = H160::from_low_u64_be(1);

        let order = Order {
            order_creation: OrderCreation {
                sell_token: token0,
                buy_token: token1,
                sell_amount: 10.into(),
                buy_amount: 9.into(),
                kind: OrderKind::Sell,
                ..Default::default()
            },
            ..Default::default()
        };

        let trade = Trade {
            order,
            executed_amount: 10.into(),
            ..Default::default()
        };

        let clearing_prices = maplit::hashmap! {token0 => 1.into(), token1 => 0.into()};

        let settlement = test_settlement(clearing_prices, vec![trade]);

        let external_prices = maplit::hashmap! {token0 => r(1), token1 => r(1)};
        settlement.objective_value(&external_prices);
    }

    #[test]
    #[allow(clippy::just_underscores_and_digits)]
    fn test_buy_order_surplus() {
        // Two goods are worth the same (100 each). If we were willing to pay up to 60 to receive 50,
        // but ended paying the price (1) we have a surplus of 10 sell units, so a total surplus of 1000.

        assert_eq!(
            buy_order_surplus(&r(100), &r(100), &r(60), &r(50), &r(50)),
            Some(r(1000))
        );

        // If our trade got only half filled, we only get half the surplus
        assert_eq!(
            buy_order_surplus(&r(100), &r(100), &r(60), &r(50), &r(25)),
            Some(r(500))
        );

        // No surplus if trade is not at all filled
        assert_eq!(
            buy_order_surplus(&r(100), &r(100), &r(60), &r(50), &r(0)),
            Some(r(0))
        );

        // No surplus if trade is filled at limit
        assert_eq!(
            buy_order_surplus(&r(100), &r(100), &r(50), &r(50), &r(50)),
            Some(r(0))
        );

        // Arithmetic error when limit price not respected
        assert_eq!(
            buy_order_surplus(&r(100), &r(100), &r(40), &r(50), &r(50)),
            None
        );

        // Sell Token worth twice as much as buy token. If we were willing to sell at parity, we will
        // have a surplus of 50% of tokens, worth 200 each.
        assert_eq!(
            buy_order_surplus(&r(200), &r(100), &r(50), &r(50), &r(50)),
            Some(r(5000))
        );

        // Buy Token worth twice as much as sell token. If we were willing to sell at 3:1, we will
        // have a surplus of 20 sell tokens, worth 100 each.
        assert_eq!(
            buy_order_surplus(&r(100), &r(200), &r(60), &r(20), &r(20)),
            Some(r(2000))
        );
    }

    #[test]
    #[allow(clippy::just_underscores_and_digits)]
    fn test_sell_order_surplus() {
        // Two goods are worth the same (100 each). If we were willing to receive as little as 40,
        // but ended paying the price (1) we have a surplus of 10 bought units, so a total surplus of 1000.

        assert_eq!(
            sell_order_surplus(&r(100), &r(100), &r(50), &r(40), &r(50)),
            Some(r(1000))
        );

        // If our trade got only half filled, we only get half the surplus
        assert_eq!(
            sell_order_surplus(&r(100), &r(100), &r(50), &r(40), &r(25)),
            Some(r(500))
        );

        // No surplus if trade is not at all filled
        assert_eq!(
            sell_order_surplus(&r(100), &r(100), &r(50), &r(40), &r(0)),
            Some(r(0))
        );

        // No surplus if trade is filled at limit
        assert_eq!(
            sell_order_surplus(&r(100), &r(100), &r(50), &r(50), &r(50)),
            Some(r(0))
        );

        // Arithmetic error when limit price not respected
        assert_eq!(
            sell_order_surplus(&r(100), &r(100), &r(50), &r(60), &r(50)),
            None
        );

        // Sell token worth twice as much as buy token. If we were willing to buy at parity, we will
        // have a surplus of 100% of buy tokens, worth 100 each.
        assert_eq!(
            sell_order_surplus(&r(200), &r(100), &r(50), &r(50), &r(50)),
            Some(r(5000))
        );

        // Buy Token worth twice as much as sell token. If we were willing to buy at 3:1, we will
        // have a surplus of 10 sell tokens, worth 200 each.
        assert_eq!(
            buy_order_surplus(&r(100), &r(200), &r(60), &r(20), &r(20)),
            Some(r(2000))
        );
    }

    #[test]
    fn settlement_merges_unwraps_for_same_token() {
        let weth = dummy_web3::dummy_weth([0x42; 20]);

        let mut encoder = SettlementEncoder::new(HashMap::new());
        encoder.add_unwrap(UnwrapWethInteraction {
            weth: weth.clone(),
            amount: 1.into(),
        });
        encoder.add_unwrap(UnwrapWethInteraction {
            weth: weth.clone(),
            amount: 2.into(),
        });

        assert_eq!(
            encoder.finish().interactions[1],
            UnwrapWethInteraction {
                weth,
                amount: 3.into(),
            }
            .encode(),
        );
    }

    #[test]
    fn settlement_encoder_appends_unwraps_for_different_tokens() {
        let mut encoder = SettlementEncoder::new(HashMap::new());
        encoder.add_unwrap(UnwrapWethInteraction {
            weth: dummy_web3::dummy_weth([0x01; 20]),
            amount: 1.into(),
        });
        encoder.add_unwrap(UnwrapWethInteraction {
            weth: dummy_web3::dummy_weth([0x02; 20]),
            amount: 2.into(),
        });

        assert_eq!(
            encoder
                .unwraps
                .iter()
                .map(|unwrap| (unwrap.weth.address().0, unwrap.amount.as_u64()))
                .collect::<Vec<_>>(),
            vec![([0x01; 20], 1), ([0x02; 20], 2)],
        );
    }

    #[test]
    fn settlement_unwraps_after_execution_plan() {
        let interaction: EncodedInteraction = (H160([0x01; 20]), 0.into(), Vec::new());
        let unwrap = UnwrapWethInteraction {
            weth: dummy_web3::dummy_weth([0x01; 20]),
            amount: 1.into(),
        };

        let mut encoder = SettlementEncoder::new(HashMap::new());
        encoder.add_unwrap(unwrap.clone());
        encoder.append_to_execution_plan(interaction.clone());

        assert_eq!(
            encoder.finish().interactions[1],
            [interaction.encode(), unwrap.encode()].concat(),
        );
    }

    #[test]
    fn settlement_encoder_add_token_equivalency() {
        let token_a = H160([0x00; 20]);
        let token_b = H160([0xff; 20]);
        let mut encoder = SettlementEncoder::new(hashmap! {
            token_a => 1.into(),
            token_b => 2.into(),
        });
        encoder
            .add_trade(
                Order {
                    order_creation: OrderCreation {
                        sell_token: token_a,
                        buy_token: token_b,
                        ..Default::default()
                    },
                    ..Default::default()
                },
                0.into(),
            )
            .unwrap();

        assert_eq!(encoder.tokens, [token_a, token_b]);
        assert_eq!(encoder.trades[0].sell_token_index, 0);
        assert_eq!(encoder.trades[0].buy_token_index, 1);

        let token_c = H160([0xee; 20]);
        encoder.add_token_equivalency(token_a, token_c).unwrap();

        assert_eq!(encoder.tokens, [token_a, token_c, token_b]);
        assert_eq!(
            encoder.clearing_prices[&token_a],
            encoder.clearing_prices[&token_c],
        );
        assert_eq!(encoder.trades[0].sell_token_index, 0);
        assert_eq!(encoder.trades[0].buy_token_index, 2);
    }

    #[test]
    fn settlement_encoder_token_equivalency_missing_tokens() {
        let mut encoder = SettlementEncoder::new(HashMap::new());
        assert!(encoder
            .add_token_equivalency(H160([0; 20]), H160([1; 20]))
            .is_err());
    }

    #[test]
    fn settlement_encoder_non_equivalent_tokens() {
        let token_a = H160([1; 20]);
        let token_b = H160([2; 20]);
        let mut encoder = SettlementEncoder::new(hashmap! {
            token_a => 1.into(),
            token_b => 2.into(),
        });
        assert!(encoder.add_token_equivalency(token_a, token_b).is_err());
    }
}<|MERGE_RESOLUTION|>--- conflicted
+++ resolved
@@ -373,11 +373,8 @@
 pub mod tests {
     use super::*;
     use crate::interactions::dummy_web3;
-<<<<<<< HEAD
     use crate::liquidity::SettlementHandling;
-=======
     use maplit::hashmap;
->>>>>>> 6f45cab3
     use model::order::{OrderCreation, OrderKind};
     use num::FromPrimitive;
 
