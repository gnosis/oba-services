--- conflicted
+++ resolved
@@ -3,16 +3,12 @@
 use prometheus::Registry;
 use reqwest::Url;
 use shared::{
-    amm_resource::UniswapResource,
+    amm_resource::UniswapPairProvider,
     metrics::serve_metrics,
     pool_fetching::PoolFetcher,
     price_estimate::UniswapPriceEstimator,
     token_info::{CachedTokenInfoFetcher, TokenInfoFetcher},
     transport::LoggingTransport,
-<<<<<<< HEAD
-=======
-    uniswap_pool::{PoolFetcher, UniswapPairProvider},
->>>>>>> 0e294d2f
 };
 use solver::{
     driver::Driver, liquidity::uniswap::UniswapLiquidity, metrics::Metrics, solver::SolverType,
