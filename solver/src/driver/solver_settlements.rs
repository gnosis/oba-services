use crate::{encoding::EncodedSettlement, settlement::Settlement};
use anyhow::Result;
use ethcontract::U256;
use num::BigRational;
use primitive_types::H160;
use shared::conversions::U256Ext;
use std::{collections::HashMap, time::Duration};

// Return None if the result is an error or there are no settlements remaining after removing
// settlements with no trades.
pub fn filter_bad_settlements(
    (solver_name, solver_result): (&'static str, Result<Vec<Settlement>>),
) -> Option<(&'static str, Vec<Settlement>)> {
    let mut settlements = match solver_result {
        Ok(settlements) => settlements,
        Err(err) => {
            tracing::error!("solver {} error: {:?}", solver_name, err);
            return None;
        }
    };
    settlements.retain(|settlement| !settlement.trades().is_empty());
    if settlements.is_empty() {
        return None;
    }
    Some((solver_name, settlements))
}

// A single solver produces multiple settlements
#[derive(Debug)]
pub struct SolverWithSettlements {
    pub name: &'static str,
    pub settlements: Vec<Settlement>,
}

impl From<SolverWithSettlements> for Vec<SettlementWithSolver> {
    fn from(instance: SolverWithSettlements) -> Self {
        let name = instance.name;
        instance
            .settlements
            .into_iter()
            .map(|settlement| SettlementWithSolver { name, settlement })
            .collect()
    }
}

#[derive(Debug, Clone)]
pub struct SettlementWithSolver {
    pub name: &'static str,
    pub settlement: Settlement,
}

impl From<SettlementWithSolver> for EncodedSettlement {
    fn from(instance: SettlementWithSolver) -> Self {
        instance.settlement.into()
    }
}

impl From<SettlementWithSolver> for Settlement {
    fn from(instance: SettlementWithSolver) -> Self {
        instance.settlement
    }
}

// Each individual settlement has an objective value.
#[derive(Debug, Clone)]
pub struct RatedSettlement {
    pub settlement: SettlementWithSolver,
    pub surplus: BigRational,
    pub gas_estimate: U256,
}

impl RatedSettlement {
    pub fn objective_value(&self, gas_price: f64) -> BigRational {
        let gas_price = BigRational::from_float(gas_price).unwrap();
        let gas_estimate = self.gas_estimate.to_big_rational();
        let cost = gas_estimate * gas_price;
        self.surplus.clone() - cost
    }
}

<<<<<<< HEAD
impl From<RatedSettlement> for EncodedSettlement {
    fn from(instance: RatedSettlement) -> Self {
        instance.settlement.into()
    }
}

impl From<RatedSettlement> for Settlement {
    fn from(instance: RatedSettlement) -> Self {
        instance.settlement.into()
=======
impl RatedSettlement {
    pub fn without_onchain_liquidity(&self) -> Self {
        RatedSettlement {
            settlement: self.settlement.without_onchain_liquidity(),
            surplus: self.surplus.clone(),
            gas_estimate: self.gas_estimate, // TODO: This becomes an overestimate!
        }
    }
}

impl From<RatedSettlement> for EncodedSettlement {
    fn from(settlement: RatedSettlement) -> Self {
        settlement.settlement.into()
>>>>>>> fc0773ff
    }
}

// Takes the settlements of a single solver and adds a merged settlement.
pub fn merge_settlements(
    max_merged_settlements: usize,
    prices: &HashMap<H160, BigRational>,
    name: &'static str,
    mut settlements: Vec<Settlement>,
) -> SolverWithSettlements {
    settlements.sort_by_cached_key(|a| -a.total_surplus(prices));

    if let Some(settlement) =
        merge_at_most_settlements(max_merged_settlements, settlements.clone().into_iter())
    {
        settlements.push(settlement);
    }
    SolverWithSettlements { name, settlements }
}

// Goes through the settlements in order and tries to merge a number of them. Keeps going on merge
// error.
fn merge_at_most_settlements(
    max_merges: usize,
    mut settlements: impl Iterator<Item = Settlement>,
) -> Option<Settlement> {
    let mut merged = settlements.next()?;
    let mut merge_count = 1;
    while merge_count < max_merges {
        let next = match settlements.next() {
            Some(settlement) => settlement,
            None => break,
        };
        merged = match merged.clone().merge(next) {
            Ok(settlement) => settlement,
            Err(err) => {
                tracing::debug!("failed to merge settlement: {:?}", err);
                continue;
            }
        };
        merge_count += 1;
    }
    if merge_count > 1 {
        Some(merged)
    } else {
        None
    }
}

pub fn filter_settlements_without_old_orders(
    min_order_age: Duration,
    settlements: &mut Vec<SettlementWithSolver>,
) {
    let settle_orders_older_than =
        chrono::offset::Utc::now() - chrono::Duration::from_std(min_order_age).unwrap();
    settlements.retain(|settlement| {
        settlement
            .settlement
            .trades()
            .iter()
            .any(|trade| trade.order.order_meta_data.creation_date <= settle_orders_older_than)
    });
}

#[cfg(test)]
mod tests {
    use super::*;
    use crate::settlement::Trade;
    use maplit::hashmap;
    use model::order::{Order, OrderCreation, OrderKind, OrderMetaData, OrderUid};
    use num::rational::BigRational;
    use num::traits::FromPrimitive;
    use primitive_types::U256;
    use std::collections::HashSet;

    #[test]
    fn merges_settlements_with_highest_objective_value() {
        let token0 = H160::from_low_u64_be(0);
        let token1 = H160::from_low_u64_be(1);
        let prices = hashmap! { token0 => 1.into(), token1 => 1.into()};
        let prices_rational = hashmap! {
            token0 => BigRational::from_u8(1).unwrap(),
            token1 => BigRational::from_u8(1).unwrap()
        };
        fn uid(number: u8) -> OrderUid {
            OrderUid([number; 56])
        }

        let trade = |executed_amount, uid_: u8| Trade {
            sell_token_index: 0,
            buy_token_index: 1,
            executed_amount,
            order: Order {
                order_meta_data: OrderMetaData {
                    uid: uid(uid_),
                    ..Default::default()
                },
                order_creation: OrderCreation {
                    sell_token: token0,
                    buy_token: token1,
                    sell_amount: executed_amount,
                    buy_amount: 1.into(),
                    kind: OrderKind::Buy,
                    ..Default::default()
                },
            },
        };
        let settlement = |executed_amount: U256, order_uid: u8| {
            Settlement::with_trades(prices.clone(), vec![trade(executed_amount, order_uid)])
        };

        let settlements = vec![
            settlement(1.into(), 1),
            settlement(2.into(), 2),
            settlement(3.into(), 3),
        ];
        let settlements = merge_settlements(2, &prices_rational, "", settlements).settlements;

        assert_eq!(settlements.len(), 4);
        assert!(settlements.iter().any(|settlement| {
            let trades = settlement.trades();
            let uids: HashSet<OrderUid> = trades
                .iter()
                .map(|trade| trade.order.order_meta_data.uid)
                .collect();
            uids.len() == 2 && uids.contains(&uid(2)) && uids.contains(&uid(3))
        }));
    }

    #[test]
    fn merge_continues_on_error() {
        let token0 = H160::from_low_u64_be(0);
        let token1 = H160::from_low_u64_be(1);
        let settlement0 = Settlement::new(hashmap! {token0 => 0.into()});
        let settlement1 = Settlement::new(hashmap! {token0 => 2.into()});
        let settlement2 = Settlement::new(hashmap! {token0 => 0.into(), token1 => 1.into()});
        let settlements = vec![settlement0, settlement1, settlement2];

        // Can't merge 0 with 1 because token0 clearing prices is different.
        let merged = merge_at_most_settlements(2, settlements.into_iter()).unwrap();
        assert_eq!(merged.clearing_price(token0), Some(0.into()));
        assert_eq!(merged.clearing_price(token1), Some(1.into()));
    }

    #[test]
    fn merge_does_nothing_on_max_1_merge() {
        let token0 = H160::from_low_u64_be(0);
        let settlement = Settlement::new(hashmap! {token0 => 0.into()});
        let settlements = vec![settlement.clone(), settlement];
        assert!(merge_at_most_settlements(1, settlements.into_iter()).is_none());
    }
}<|MERGE_RESOLUTION|>--- conflicted
+++ resolved
@@ -78,7 +78,6 @@
     }
 }
 
-<<<<<<< HEAD
 impl From<RatedSettlement> for EncodedSettlement {
     fn from(instance: RatedSettlement) -> Self {
         instance.settlement.into()
@@ -88,7 +87,9 @@
 impl From<RatedSettlement> for Settlement {
     fn from(instance: RatedSettlement) -> Self {
         instance.settlement.into()
-=======
+    }
+}
+  
 impl RatedSettlement {
     pub fn without_onchain_liquidity(&self) -> Self {
         RatedSettlement {
@@ -96,13 +97,6 @@
             surplus: self.surplus.clone(),
             gas_estimate: self.gas_estimate, // TODO: This becomes an overestimate!
         }
-    }
-}
-
-impl From<RatedSettlement> for EncodedSettlement {
-    fn from(settlement: RatedSettlement) -> Self {
-        settlement.settlement.into()
->>>>>>> fc0773ff
     }
 }
 
