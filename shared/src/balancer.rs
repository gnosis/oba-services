//! Contains event handling for maintaining in-memory storage of a
//! `BalancerPoolRegistry` along with tools for retrieving
//! known pools from this registry on demand.
//!
//! While the static information of the pools (such as `pool_id`, `address`, `tokens`) can be
//! kept in memory as part of the registry, their dynamic information (such as current reserves)
//! is block-dependent and must be queried from the EVM upon request.
//! For this we provide `BalancerPoolFetcher` which is responsible for
//! retrieving requested pools from the registry and attaching the most recent reserves to the result.
//!
//! The module is designed to return the most recent pool info on demand.
//! The only public facing components necessary to achieve this are
//!
//! 1. `BalancerPoolRegistry` which contains an event handler for each distinct Balancer Pool
//! Factory contract and maintains its own in-memory storage of each pool and its static information.
//!
//! 2. `BalancerPoolFetcher` which holds an instance of `BalancerPoolRegistry`,
//! implements `WeightedPoolFetching` and thus exposes a `fetch` method
//! which returns a collection of relevant `WeightedPools` for a given collection of `TokenPair`.
//!
//! For this reason, only the `event_handler` and `pool_fetching` are declared as public,
//! while `pool_storage` and `info_fetching` merely contain internal logic regarding how
//! information is collected and stored.
//!
//! Once should think of `PoolStorage` as a type of Database for which one is not concerned
//! with how it maintains itself.

pub mod event_handler;
mod info_fetching;
<<<<<<< HEAD
mod logexpmath;
pub mod pool_cache;
=======
>>>>>>> 8ec566d3
pub mod pool_fetching;
mod pool_storage;
mod swap;<|MERGE_RESOLUTION|>--- conflicted
+++ resolved
@@ -27,11 +27,7 @@
 
 pub mod event_handler;
 mod info_fetching;
-<<<<<<< HEAD
-mod logexpmath;
-pub mod pool_cache;
-=======
->>>>>>> 8ec566d3
+mod pool_cache;
 pub mod pool_fetching;
 mod pool_storage;
 mod swap;