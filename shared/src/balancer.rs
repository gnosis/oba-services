//! Contains event handling for maintaining in-memory storage of a
//! `BalancerPoolRegistry` along with tools for retrieving
//! known pools from this registry on demand.
//!
//! While the static information of the pools (such as `pool_id`, `address`, `tokens`) can be
//! kept in memory as part of the registry, their dynamic information (such as current reserves)
//! is block-dependent and must be queried from the EVM upon request.
//! For this we provide `BalancerPoolFetcher` which is responsible for
//! retrieving requested pools from the registry and attaching the most recent reserves to the result.
//!
<<<<<<< HEAD
//! The module is designed return the most recent pool info on demand.
=======
//! The module is designed to return the most recent pool info on demand.
>>>>>>> c9156875
//! The only public facing components necessary to achieve this are
//!
//! 1. `BalancerPoolRegistry` which contains an event handler for each distinct Balancer Pool
//! Factory contract and maintains its own in-memory storage of each pool and its static information.
//!
//! 2. `BalancerPoolFetcher` which holds an instance of `BalancerPoolRegistry`,
//! implements `WeightedPoolFetching` and thus exposes a `fetch` method
//! which returns a collection of relevant `WeightedPools` for a given collection of `TokenPair`.
//!
<<<<<<< HEAD
//! For this reason, only the `event_handler` and `pool_fetching` are declare as public,
//! while `pool_storage` and `info_fetching` merely contains internal logic regarding how
=======
//! For this reason, only the `event_handler` and `pool_fetching` are declared as public,
//! while `pool_storage` and `info_fetching` merely contain internal logic regarding how
>>>>>>> c9156875
//! information is collected and stored.
//!
//! Once should think of `PoolStorage` as a type of Database for which one is not concerned
//! with how it maintains itself.

pub mod event_handler;
mod info_fetching;
<<<<<<< HEAD
mod logexpmath;
pub mod pool_fetching;
mod pool_storage;
=======
mod pool_cache;
pub mod pool_fetching;
mod pool_storage;
mod swap;
>>>>>>> c9156875
<|MERGE_RESOLUTION|>--- conflicted
+++ resolved
@@ -8,11 +8,7 @@
 //! For this we provide `BalancerPoolFetcher` which is responsible for
 //! retrieving requested pools from the registry and attaching the most recent reserves to the result.
 //!
-<<<<<<< HEAD
-//! The module is designed return the most recent pool info on demand.
-=======
 //! The module is designed to return the most recent pool info on demand.
->>>>>>> c9156875
 //! The only public facing components necessary to achieve this are
 //!
 //! 1. `BalancerPoolRegistry` which contains an event handler for each distinct Balancer Pool
@@ -22,13 +18,8 @@
 //! implements `WeightedPoolFetching` and thus exposes a `fetch` method
 //! which returns a collection of relevant `WeightedPools` for a given collection of `TokenPair`.
 //!
-<<<<<<< HEAD
-//! For this reason, only the `event_handler` and `pool_fetching` are declare as public,
-//! while `pool_storage` and `info_fetching` merely contains internal logic regarding how
-=======
 //! For this reason, only the `event_handler` and `pool_fetching` are declared as public,
 //! while `pool_storage` and `info_fetching` merely contain internal logic regarding how
->>>>>>> c9156875
 //! information is collected and stored.
 //!
 //! Once should think of `PoolStorage` as a type of Database for which one is not concerned
@@ -36,13 +27,7 @@
 
 pub mod event_handler;
 mod info_fetching;
-<<<<<<< HEAD
-mod logexpmath;
-pub mod pool_fetching;
-mod pool_storage;
-=======
 mod pool_cache;
 pub mod pool_fetching;
 mod pool_storage;
-mod swap;
->>>>>>> c9156875
+mod swap;