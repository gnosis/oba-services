use crate::pool_fetching::MAX_BATCH_SIZE;
use crate::token_info::TokenInfoFetching;
use crate::{
    current_block::BlockRetrieving,
    event_handling::{BlockNumber, EventHandler, EventIndex, EventStoring},
    impl_event_retrieving,
    maintenance::Maintaining,
    Web3,
};
use anyhow::{anyhow, Context, Result};
use contracts::{
<<<<<<< HEAD
    balancer_v2_weighted_pool_2_tokens_factory::{self, Event as WeightedPool2TokensFactoryEvent},
    balancer_v2_weighted_pool_factory::{self, Event as WeightedPoolFactoryEvent},
    BalancerV2Vault, BalancerV2WeightedPool, BalancerV2WeightedPool2TokensFactory,
    BalancerV2WeightedPoolFactory, ERC20,
=======
    balancer_v2_weighted_pool_factory::{
        self, event_data::PoolCreated as ContractPoolCreated, Event as ContractEvent,
    },
    BalancerV2Vault, BalancerV2WeightedPool, BalancerV2WeightedPoolFactory,
>>>>>>> 64156bf1
};
use derivative::Derivative;
use ethcontract::batch::CallBatch;
use ethcontract::common::DeploymentInformation;
<<<<<<< HEAD
use ethcontract::{Bytes, Event as EthContractEvent, H160, H256, U256};
use futures::future::join_all;
=======
use ethcontract::{
    dyns::DynWeb3, Bytes, Event as EthContractEvent, EventMetadata, H160, H256, U256,
};
>>>>>>> 64156bf1
use itertools::Itertools;
use mockall::*;
use model::TokenPair;
use std::sync::Arc;
use std::{
    collections::{HashMap, HashSet},
    fmt::Debug,
    ops::RangeInclusive,
};
use tokio::sync::Mutex;

#[derive(Copy, Debug, Default, Clone, Eq, PartialEq)]
pub struct PoolCreated {
    pub pool_address: H160,
}

#[derive(Clone, Debug, Default, Eq, PartialEq)]
pub struct RegisteredWeightedPool {
    pub pool_id: H256,
    pub pool_address: H160,
    pub tokens: Vec<H160>,
    pub normalized_weights: Vec<U256>,
    pub scaling_exponents: Vec<u8>,
    pub(crate) block_created: u64,
}

impl RegisteredWeightedPool {
    /// Errors expected here are propagated from `get_pool_data`.
    async fn from_event(
        block_created: u64,
        creation: PoolCreated,
        data_fetcher: &dyn PoolDataFetching,
    ) -> Result<RegisteredWeightedPool> {
        let pool_address = creation.pool_address;
        let pool_data = data_fetcher.get_pool_data(pool_address).await?;
        return Ok(RegisteredWeightedPool {
            pool_id: pool_data.pool_id,
            pool_address,
            tokens: pool_data.tokens,
            normalized_weights: pool_data.weights,
            scaling_exponents: pool_data.scaling_exponents,
            block_created,
        });
    }
}

#[derive(Clone)]
pub struct WeightedPoolData {
    pool_id: H256,
    tokens: Vec<H160>,
    weights: Vec<U256>,
    scaling_exponents: Vec<u8>,
}

struct PoolDataFetcher {
    web3: Web3,
    token_info_fetcher: Arc<dyn TokenInfoFetching>,
}

#[automock]
#[async_trait::async_trait]
pub trait PoolDataFetching: Send + Sync {
    async fn get_pool_data(&self, pool_address: H160) -> Result<WeightedPoolData>;
}

#[async_trait::async_trait]
impl PoolDataFetching for PoolDataFetcher {
    /// Could result in ethcontract::{NodeError, MethodError or ContractError}
    async fn get_pool_data(&self, pool_address: H160) -> Result<WeightedPoolData> {
        let mut batch = CallBatch::new(self.web3.transport());
        let pool_contract = BalancerV2WeightedPool::at(&self.web3, pool_address);
        // Need vault and pool_id before we can fetch tokens.
        let vault = BalancerV2Vault::deployed(&self.web3).await?;
        let pool_id = H256::from(pool_contract.methods().get_pool_id().call().await?.0);

        // token_data and weight calls can be batched
        let token_data = vault
            .methods()
            .get_pool_tokens(Bytes(pool_id.0))
            .batch_call(&mut batch);
        let normalized_weights = pool_contract
            .methods()
            .get_normalized_weights()
            .batch_call(&mut batch);
        batch.execute_all(MAX_BATCH_SIZE).await;

        let tokens = token_data.await?.0;

        let token_decimals = self.token_info_fetcher.get_token_infos(&tokens).await;
        let ordered_decimals = tokens
            .iter()
            .map(|token| token_decimals.get(token).and_then(|t| t.decimals))
            .collect::<Option<Vec<_>>>()
            .ok_or_else(|| anyhow!("all token decimals required to build scaling factors"))?;
        // Note that balancer does not support tokens with more than 18 decimals
        // https://github.com/balancer-labs/balancer-v2-monorepo/blob/ce70f7663e0ac94b25ed60cb86faaa8199fd9e13/pkg/pool-utils/contracts/BasePool.sol#L497-L508
        let scaling_exponents = ordered_decimals
            .iter()
            .map(|decimals| 18u8.checked_sub(*decimals))
            .collect::<Option<Vec<_>>>()
            .ok_or_else(|| anyhow!("token with more than 18 decimals"))?;
        Ok(WeightedPoolData {
            pool_id,
            tokens,
            weights: normalized_weights.await?,
            scaling_exponents,
        })
    }
}

/// The BalancerPool struct represents in-memory storage of all deployed Balancer Pools
#[derive(Derivative)]
#[derivative(Debug)]
pub struct PoolStorage {
    /// Used for O(1) access to all pool_ids for a given token
    pools_by_token: HashMap<H160, HashSet<H256>>,
    /// WeightedPool data for a given PoolId
    pools: HashMap<H256, RegisteredWeightedPool>,
    #[derivative(Debug = "ignore")]
    data_fetcher: Box<dyn PoolDataFetching>,
}

impl PoolStorage {
    // Since all the fields are private, we expose helper methods to fetch relevant information
    /// Returns all pools containing both tokens from TokenPair
    pub fn pools_containing_token_pair(
        &self,
        token_pair: TokenPair,
    ) -> Vec<RegisteredWeightedPool> {
        let empty_set = HashSet::new();
        let pools_0 = self
            .pools_by_token
            .get(&token_pair.get().0)
            .unwrap_or(&empty_set);
        let pools_1 = self
            .pools_by_token
            .get(&token_pair.get().1)
            .unwrap_or(&empty_set);
        pools_0
            .intersection(pools_1)
            .into_iter()
            .map(|pool_id| {
                self.pools
                    .get(pool_id)
                    .expect("failed iterating over known pools")
                    .clone()
            })
            .collect::<Vec<RegisteredWeightedPool>>()
    }

    /// Given a collection of TokenPair, returns all pools containing at least one of the pairs.
    pub fn pools_containing_token_pairs(
        &self,
        token_pairs: HashSet<TokenPair>,
    ) -> Vec<RegisteredWeightedPool> {
        token_pairs
            .into_iter()
            .flat_map(|pair| self.pools_containing_token_pair(pair))
            .unique_by(|pool| pool.pool_id)
            .collect()
    }

    pub fn new(data_fetcher: Box<dyn PoolDataFetching>) -> Self {
        PoolStorage {
            pools_by_token: Default::default(),
            pools: Default::default(),
            data_fetcher,
        }
    }

    async fn insert_events(&mut self, events: Vec<(EventIndex, PoolCreated)>) -> Result<()> {
        for (index, creation) in events {
            let weighted_pool = RegisteredWeightedPool::from_event(
                index.block_number,
                creation,
                &*self.data_fetcher,
            )
            .await?;
            let pool_id = weighted_pool.pool_id;
            self.pools.insert(pool_id, weighted_pool.clone());
            for token in weighted_pool.tokens {
                self.pools_by_token
                    .entry(token)
                    .or_default()
                    .insert(pool_id);
            }
        }
        Ok(())
    }

    async fn replace_events_inner(
        &mut self,
        delete_from_block_number: u64,
        events: Vec<(EventIndex, PoolCreated)>,
    ) -> Result<()> {
        tracing::debug!(
            "replacing {} events from block number {}",
            events.len(),
            delete_from_block_number,
        );
        self.delete_pools(delete_from_block_number)?;
        self.insert_events(events).await?;
        Ok(())
    }

    fn delete_pools(&mut self, delete_from_block_number: u64) -> Result<()> {
        self.pools
            .retain(|_, pool| pool.block_created < delete_from_block_number);
        // Note that this could result in an empty set for some tokens.
        let retained_pool_ids: HashSet<H256> = self.pools.keys().copied().collect();
        for (_, pool_set) in self.pools_by_token.iter_mut() {
            *pool_set = pool_set
                .intersection(&retained_pool_ids)
                .cloned()
                .collect::<HashSet<H256>>();
        }
        Ok(())
    }

    fn last_event_block(&self) -> u64 {
        // Technically we could keep this updated more effectively in a field on balancer pools,
        // but the maintenance seems like more overhead that needs to be tested.
        self.pools
            .iter()
            .map(|(_, pool)| pool.block_created)
            .max()
            .unwrap_or(0)
    }
}

pub struct BalancerPoolRegistry {
    weighted_pool_updater:
        Mutex<EventHandler<Web3, BalancerV2WeightedPoolFactoryContract, PoolStorage>>,
    two_token_pool_updater:
        Mutex<EventHandler<Web3, BalancerV2WeightedPool2TokensFactoryContract, PoolStorage>>,
}

impl BalancerPoolRegistry {
    pub async fn get_pools_containing_token_pairs(
        &self,
        token_pairs: HashSet<TokenPair>,
    ) -> Vec<RegisteredWeightedPool> {
        let mut pool_set_1 = self
            .weighted_pool_updater
            .lock()
            .await
            .store
            .pools_containing_token_pairs(token_pairs.clone());
        let pool_set_2 = self
            .two_token_pool_updater
            .lock()
            .await
            .store
            .pools_containing_token_pairs(token_pairs);
        pool_set_1.extend(pool_set_2);
        pool_set_1
    }
}

impl BalancerPoolRegistry {
    pub async fn new(web3: Web3) -> Result<Self> {
        let weighted_pool_factory = BalancerV2WeightedPoolFactory::deployed(&web3).await?;
        let two_token_pool_factory = BalancerV2WeightedPool2TokensFactory::deployed(&web3).await?;
        let deployment_block_weighted_pool =
            get_deployment_block(weighted_pool_factory.deployment_information(), &web3).await;
        let deployment_block_two_token_pool =
            get_deployment_block(two_token_pool_factory.deployment_information(), &web3).await;
        let weighted_pool_updater = Mutex::new(EventHandler::new(
            web3.clone(),
            BalancerV2WeightedPoolFactoryContract(weighted_pool_factory),
            PoolStorage::new(Box::new(web3.clone())),
            deployment_block_weighted_pool,
        ));
        let two_token_pool_updater = Mutex::new(EventHandler::new(
            web3.clone(),
            BalancerV2WeightedPool2TokensFactoryContract(two_token_pool_factory),
            PoolStorage::new(Box::new(web3)),
            deployment_block_two_token_pool,
        ));
        Ok(Self {
            weighted_pool_updater,
            two_token_pool_updater,
        })
    }
}

async fn get_deployment_block(
    deployment_info: Option<DeploymentInformation>,
    web3: &Web3,
) -> Option<u64> {
    match deployment_info {
        Some(DeploymentInformation::BlockNumber(block_number)) => Some(block_number),
        Some(DeploymentInformation::TransactionHash(hash)) => {
            Some(web3.block_number_from_tx_hash(hash).await.ok()?)
        }
        None => None,
    }
}

#[async_trait::async_trait]
impl EventStoring<WeightedPoolFactoryEvent> for PoolStorage {
    async fn replace_events(
        &mut self,
        events: Vec<EthContractEvent<WeightedPoolFactoryEvent>>,
        range: RangeInclusive<BlockNumber>,
    ) -> Result<()> {
        let balancer_events = convert_weighted_pool_created(events)?;
        PoolStorage::replace_events_inner(self, range.start().to_u64(), balancer_events).await?;
        Ok(())
    }

    async fn append_events(
        &mut self,
        events: Vec<EthContractEvent<WeightedPoolFactoryEvent>>,
    ) -> Result<()> {
        let balancer_events = convert_weighted_pool_created(events)?;
        self.insert_events(balancer_events).await
    }

    async fn last_event_block(&self) -> Result<u64> {
        Ok(self.last_event_block())
    }
}

#[async_trait::async_trait]
impl EventStoring<WeightedPool2TokensFactoryEvent> for PoolStorage {
    async fn replace_events(
        &mut self,
        events: Vec<EthContractEvent<WeightedPool2TokensFactoryEvent>>,
        range: RangeInclusive<BlockNumber>,
    ) -> Result<()> {
        let balancer_events = convert_two_token_pool_created(events)?;
        PoolStorage::replace_events_inner(self, range.start().to_u64(), balancer_events).await?;
        Ok(())
    }

    async fn append_events(
        &mut self,
        events: Vec<EthContractEvent<WeightedPool2TokensFactoryEvent>>,
    ) -> Result<()> {
        let balancer_events = convert_two_token_pool_created(events)?;
        self.insert_events(balancer_events).await
    }

    async fn last_event_block(&self) -> Result<u64> {
        Ok(self.last_event_block())
    }
}

impl_event_retrieving! {
    pub BalancerV2WeightedPoolFactoryContract for balancer_v2_weighted_pool_factory
}

impl_event_retrieving! {
    pub BalancerV2WeightedPool2TokensFactoryContract for balancer_v2_weighted_pool_2_tokens_factory
}

#[async_trait::async_trait]
impl Maintaining for BalancerPoolRegistry {
    async fn run_maintenance(&self) -> Result<()> {
        self.two_token_pool_updater.run_maintenance().await?;
        self.weighted_pool_updater.run_maintenance().await
    }
}

fn contract_to_pool_creation<T>(
    contract_events: Vec<EthContractEvent<T>>,
    adapter: impl Fn(T) -> PoolCreated,
) -> Result<Vec<(EventIndex, PoolCreated)>> {
    contract_events
        .into_iter()
        .map(|EthContractEvent { data, meta }| {
            let meta = meta.ok_or_else(|| anyhow!("event without metadata"))?;
            Ok((EventIndex::from(&meta), adapter(data)))
        })
        .collect::<Result<Vec<_>>>()
        .context("failed to convert events")
}

fn convert_weighted_pool_created(
    events: Vec<EthContractEvent<WeightedPoolFactoryEvent>>,
) -> Result<Vec<(EventIndex, PoolCreated)>> {
    contract_to_pool_creation(events, |event| match event {
        WeightedPoolFactoryEvent::PoolCreated(creation) => PoolCreated {
            pool_address: creation.pool,
        },
    })
}

fn convert_two_token_pool_created(
    events: Vec<EthContractEvent<WeightedPool2TokensFactoryEvent>>,
) -> Result<Vec<(EventIndex, PoolCreated)>> {
    contract_to_pool_creation(events, |event| match event {
        WeightedPool2TokensFactoryEvent::PoolCreated(creation) => PoolCreated {
            pool_address: creation.pool,
        },
    })
}

#[cfg(test)]
mod tests {
    use super::*;
    use maplit::hashset;
    use mockall::predicate::eq;

    #[tokio::test]
    async fn balancer_insert_events() {
        let n = 3usize;
        let pool_ids: Vec<H256> = (0..n).map(|i| H256::from_low_u64_be(i as u64)).collect();
        let pool_addresses: Vec<H160> = (0..n).map(|i| H160::from_low_u64_be(i as u64)).collect();
        let tokens: Vec<H160> = (0..n + 1)
            .map(|i| H160::from_low_u64_be(i as u64))
            .collect();
        let weights: Vec<U256> = (0..n + 1).map(|i| U256::from(i as u64)).collect();
        let creation_events: Vec<PoolCreated> = (0..n)
            .map(|i| PoolCreated {
                pool_address: pool_addresses[i],
            })
            .collect();

        let events: Vec<(EventIndex, PoolCreated)> = vec![
            (EventIndex::new(1, 0), creation_events[0]),
            (EventIndex::new(2, 0), creation_events[1]),
            (EventIndex::new(3, 0), creation_events[2]),
        ];

        let mut dummy_data_fetcher = MockPoolDataFetching::new();
        for i in 0..n {
            let expected_pool_data = WeightedPoolData {
                pool_id: pool_ids[i],
                tokens: vec![tokens[i], tokens[i + 1]],
                weights: vec![weights[i], weights[i + 1]],
                scaling_exponents: vec![0, 0],
            };
            dummy_data_fetcher
                .expect_get_pool_data()
                .with(eq(pool_addresses[i]))
                .returning(move |_| Ok(expected_pool_data.clone()));
        }

        let mut pool_store = PoolStorage {
            pools_by_token: Default::default(),
            pools: Default::default(),
            data_fetcher: Box::new(dummy_data_fetcher),
        };
        pool_store.insert_events(events).await.unwrap();
        // Note that it is never expected that blocks for events will differ,
        // but in this test block_created for the pool is the first block it receives.
        assert_eq!(pool_store.last_event_block(), 3);
        assert_eq!(
            pool_store.pools_by_token.get(&tokens[0]).unwrap(),
            &hashset! { pool_ids[0] }
        );
        assert_eq!(
            pool_store.pools_by_token.get(&tokens[1]).unwrap(),
            &hashset! { pool_ids[0], pool_ids[1] }
        );
        assert_eq!(
            pool_store.pools_by_token.get(&tokens[2]).unwrap(),
            &hashset! { pool_ids[1], pool_ids[2] }
        );
        assert_eq!(
            pool_store.pools_by_token.get(&tokens[3]).unwrap(),
            &hashset! { pool_ids[2] }
        );
        for i in 0..n {
            assert_eq!(
                pool_store.pools.get(&pool_ids[i]).unwrap(),
                &RegisteredWeightedPool {
                    pool_id: pool_ids[i],
                    pool_address: pool_addresses[i],
                    tokens: vec![tokens[i], tokens[i + 1]],
                    normalized_weights: vec![weights[i], weights[i + 1]],
                    scaling_exponents: vec![0, 0],
                    block_created: i as u64 + 1
                },
                "failed assertion at index {}",
                i
            );
        }
    }

    #[tokio::test]
    async fn balancer_replace_events() {
        let start_block = 0;
        let end_block = 5;
        // Setup all the variables to initialize Balancer Pool State
        let pool_ids: Vec<H256> = (start_block..end_block + 1)
            .map(|i| H256::from_low_u64_be(i as u64))
            .collect();
        let pool_addresses: Vec<H160> = (start_block..end_block + 1)
            .map(|i| H160::from_low_u64_be(i as u64))
            .collect();
        let tokens: Vec<H160> = (start_block..end_block + 2)
            .map(|i| H160::from_low_u64_be(i as u64))
            .collect();
        let weights: Vec<U256> = (start_block..end_block + 2)
            .map(|i| U256::from(i as u64))
            .collect();
        let creation_events: Vec<PoolCreated> = (start_block..end_block + 1)
            .map(|i| PoolCreated {
                pool_address: pool_addresses[i],
            })
            .collect();

        let converted_events: Vec<(EventIndex, PoolCreated)> = (start_block..end_block + 1)
            .map(|i| (EventIndex::new(i as u64, 0), creation_events[i]))
            .collect();

        let mut dummy_data_fetcher = MockPoolDataFetching::new();
        for i in start_block..end_block + 1 {
            let expected_pool_data = WeightedPoolData {
                pool_id: pool_ids[i],
                tokens: vec![tokens[i], tokens[i + 1]],
                weights: vec![weights[i], weights[i + 1]],
                scaling_exponents: vec![0, 0],
            };
            dummy_data_fetcher
                .expect_get_pool_data()
                .with(eq(pool_addresses[i]))
                .returning(move |_| Ok(expected_pool_data.clone()));
        }

        // Have to prepare return data for new stuff before we pass on the data fetcher
        let new_pool_id = H256::from_low_u64_be(43110);
        let new_pool_address = H160::from_low_u64_be(42);
        let new_token = H160::from_low_u64_be(808);
        let new_weight = U256::from(1337);
        let new_creation = PoolCreated {
            pool_address: new_pool_address,
        };
        let new_event = (EventIndex::new(3, 0), new_creation);
        dummy_data_fetcher
            .expect_get_pool_data()
            .with(eq(new_pool_address))
            .returning(move |_| {
                Ok(WeightedPoolData {
                    pool_id: new_pool_id,
                    tokens: vec![new_token],
                    weights: vec![new_weight],
                    scaling_exponents: vec![0],
                })
            });

        let mut pool_store = PoolStorage {
            pools_by_token: Default::default(),
            pools: Default::default(),
            data_fetcher: Box::new(dummy_data_fetcher),
        };
        pool_store.insert_events(converted_events).await.unwrap();
        // Let the tests begin!
        assert_eq!(pool_store.last_event_block(), end_block as u64);
        pool_store
            .replace_events_inner(3, vec![new_event])
            .await
            .unwrap();
        // Everything until block 3 is unchanged.
        for i in 0..3 {
            assert_eq!(
                pool_store.pools.get(&pool_ids[i]).unwrap(),
                &RegisteredWeightedPool {
                    pool_id: pool_ids[i],
                    pool_address: pool_addresses[i],
                    tokens: vec![tokens[i], tokens[i + 1]],
                    normalized_weights: vec![weights[i], weights[i + 1]],
                    scaling_exponents: vec![0, 0],
                    block_created: i as u64
                },
                "assertion failed at index {}",
                i
            );
        }
        assert_eq!(
            pool_store.pools_by_token.get(&tokens[0]).unwrap(),
            &hashset! { pool_ids[0] }
        );
        assert_eq!(
            pool_store.pools_by_token.get(&tokens[1]).unwrap(),
            &hashset! { pool_ids[0], pool_ids[1] }
        );
        assert_eq!(
            pool_store.pools_by_token.get(&tokens[2]).unwrap(),
            &hashset! { pool_ids[1], pool_ids[2] }
        );
        assert_eq!(
            pool_store.pools_by_token.get(&tokens[3]).unwrap(),
            &hashset! { pool_ids[2] }
        );

        // Everything old from block 3 on is gone.
        for pool_id in pool_ids.iter().take(6).skip(3) {
            assert!(pool_store.pools.get(pool_id).is_none());
        }
        for token in tokens.iter().take(7).skip(4) {
            assert!(pool_store.pools_by_token.get(token).unwrap().is_empty());
        }

        let new_event_block = new_event.0.block_number;

        // All new data is included.
        assert_eq!(
            pool_store.pools.get(&new_pool_id).unwrap(),
            &RegisteredWeightedPool {
                pool_id: new_pool_id,
                pool_address: new_pool_address,
                tokens: vec![new_token],
                normalized_weights: vec![new_weight],
                scaling_exponents: vec![0],
                block_created: new_event_block
            }
        );

        assert!(pool_store.pools_by_token.get(&new_token).is_some());
        assert_eq!(pool_store.last_event_block(), new_event_block);
    }

    #[test]
    fn pools_containing_pair_test() {
        let n = 3;
        let pool_ids: Vec<H256> = (0..n).map(|i| H256::from_low_u64_be(i as u64)).collect();
        let pool_addresses: Vec<H160> = (0..n)
            .map(|i| H160::from_low_u64_be(2 * i as u64))
            .collect();
        let tokens: Vec<H160> = (0..n)
            .map(|i| H160::from_low_u64_be(2 * i as u64 + 1))
            .collect();
        let token_pairs: Vec<TokenPair> = (0..n)
            .map(|i| TokenPair::new(tokens[i], tokens[(i + 1) % n]).unwrap())
            .collect();

        // Test the empty registry.
        let mut dummy_data_fetcher = MockPoolDataFetching::new();
        // Have to load all expected data into fetcher before it is passed on.
        for i in 0..n {
            let expected_pool_data = WeightedPoolData {
                pool_id: pool_ids[i],
                tokens: tokens[i..n].to_owned(),
                weights: vec![],
                scaling_exponents: vec![],
            };
            dummy_data_fetcher
                .expect_get_pool_data()
                .with(eq(pool_addresses[i]))
                .returning(move |_| Ok(expected_pool_data.clone()));
        }
        let mut registry = PoolStorage {
            pools_by_token: Default::default(),
            pools: Default::default(),
            data_fetcher: Box::new(dummy_data_fetcher),
        };
        for token_pair in token_pairs.iter().take(n) {
            assert!(registry.pools_containing_token_pair(*token_pair).is_empty());
        }

        // Now test non-empty pool with standard form.
        let mut weighted_pools = vec![];
        for i in 0..n {
            for pool_id in pool_ids.iter().take(i + 1) {
                // This is tokens[i] => { pool_id[0], pool_id[1], ..., pool_id[i] }
                let entry = registry.pools_by_token.entry(tokens[i]).or_default();
                entry.insert(*pool_id);
            }
            // This is weighted_pools[i] has tokens [tokens[i], tokens[i+1], ... , tokens[n]]
            weighted_pools.push(RegisteredWeightedPool {
                pool_id: pool_ids[i],
                tokens: tokens[i..n].to_owned(),
                normalized_weights: vec![],
                scaling_exponents: vec![],
                block_created: 0,
                pool_address: pool_addresses[i],
            });
            registry
                .pools
                .insert(pool_ids[i], weighted_pools[i].clone());
        }
        // When n = 3, this above generates
        // pool_store.pools_by_token = hashmap! {
        //     tokens[0] => hashset! { pool_ids[0] },
        //     tokens[1] => hashset! { pool_ids[0], pool_ids[1]},
        //     tokens[2] => hashset! { pool_ids[0], pool_ids[1], pool_ids[2] },
        // };
        // pool_store.pools = hashmap! {
        //     pool_ids[0] => WeightedPool {
        //         tokens: vec![tokens[0], tokens[1], tokens[2]],
        //         ..other fields
        //     },
        //     pool_ids[1] => WeightedPool {
        //         tokens: vec![tokens[1], tokens[2]],
        //         ..other fields
        //     }
        //     pool_ids[2] => WeightedPool {
        //         tokens: vec![tokens[2]],
        //         ..other fields
        //     }
        // };

        assert_eq!(
            registry.pools_containing_token_pair(token_pairs[0]),
            vec![weighted_pools[0].clone()]
        );
        assert_eq!(
            registry.pools_containing_token_pair(token_pairs[1]),
            vec![weighted_pools[0].clone(), weighted_pools[1].clone()]
        );
        assert_eq!(
            registry.pools_containing_token_pair(token_pairs[2]),
            vec![weighted_pools[0].clone()]
        );
    }
}<|MERGE_RESOLUTION|>--- conflicted
+++ resolved
@@ -9,29 +9,15 @@
 };
 use anyhow::{anyhow, Context, Result};
 use contracts::{
-<<<<<<< HEAD
     balancer_v2_weighted_pool_2_tokens_factory::{self, Event as WeightedPool2TokensFactoryEvent},
     balancer_v2_weighted_pool_factory::{self, Event as WeightedPoolFactoryEvent},
     BalancerV2Vault, BalancerV2WeightedPool, BalancerV2WeightedPool2TokensFactory,
-    BalancerV2WeightedPoolFactory, ERC20,
-=======
-    balancer_v2_weighted_pool_factory::{
-        self, event_data::PoolCreated as ContractPoolCreated, Event as ContractEvent,
-    },
-    BalancerV2Vault, BalancerV2WeightedPool, BalancerV2WeightedPoolFactory,
->>>>>>> 64156bf1
+    BalancerV2WeightedPoolFactory,
 };
 use derivative::Derivative;
 use ethcontract::batch::CallBatch;
 use ethcontract::common::DeploymentInformation;
-<<<<<<< HEAD
 use ethcontract::{Bytes, Event as EthContractEvent, H160, H256, U256};
-use futures::future::join_all;
-=======
-use ethcontract::{
-    dyns::DynWeb3, Bytes, Event as EthContractEvent, EventMetadata, H160, H256, U256,
-};
->>>>>>> 64156bf1
 use itertools::Itertools;
 use mockall::*;
 use model::TokenPair;
@@ -292,7 +278,7 @@
 }
 
 impl BalancerPoolRegistry {
-    pub async fn new(web3: Web3) -> Result<Self> {
+    pub async fn new(web3: Web3, token_info_fetcher: Arc<dyn TokenInfoFetching>) -> Result<Self> {
         let weighted_pool_factory = BalancerV2WeightedPoolFactory::deployed(&web3).await?;
         let two_token_pool_factory = BalancerV2WeightedPool2TokensFactory::deployed(&web3).await?;
         let deployment_block_weighted_pool =
@@ -302,13 +288,19 @@
         let weighted_pool_updater = Mutex::new(EventHandler::new(
             web3.clone(),
             BalancerV2WeightedPoolFactoryContract(weighted_pool_factory),
-            PoolStorage::new(Box::new(web3.clone())),
+            PoolStorage::new(Box::new(PoolDataFetcher {
+                web3: web3.clone(),
+                token_info_fetcher: token_info_fetcher.clone(),
+            })),
             deployment_block_weighted_pool,
         ));
         let two_token_pool_updater = Mutex::new(EventHandler::new(
             web3.clone(),
             BalancerV2WeightedPool2TokensFactoryContract(two_token_pool_factory),
-            PoolStorage::new(Box::new(web3)),
+            PoolStorage::new(Box::new(PoolDataFetcher {
+                web3,
+                token_info_fetcher,
+            })),
             deployment_block_two_token_pool,
         ));
         Ok(Self {
@@ -392,8 +384,11 @@
 #[async_trait::async_trait]
 impl Maintaining for BalancerPoolRegistry {
     async fn run_maintenance(&self) -> Result<()> {
-        self.two_token_pool_updater.run_maintenance().await?;
-        self.weighted_pool_updater.run_maintenance().await
+        futures::try_join!(
+            self.two_token_pool_updater.run_maintenance(),
+            self.weighted_pool_updater.run_maintenance(),
+        )?;
+        Ok(())
     }
 }
 
