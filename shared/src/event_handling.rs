<<<<<<< HEAD
use crate::current_block::{BlockRetrieving, Maintaining};
=======
use crate::current_block::BlockRetrieving;
>>>>>>> a06c27c3
use anyhow::{Context, Error, Result};
use ethcontract::contract::{AllEventsBuilder, ParseLog};
use ethcontract::errors::ExecutionError;
use ethcontract::{dyns::DynTransport, BlockNumber as Web3BlockNumber, Event as EthcontractEvent};
use futures::{Stream, StreamExt, TryStreamExt};
use std::ops::RangeInclusive;
<<<<<<< HEAD
use tokio::sync::Mutex;
=======
>>>>>>> a06c27c3

// We expect that there is never a reorg that changes more than the last n blocks.
const MAX_REORG_BLOCK_COUNT: u64 = 25;
// Saving events, we process at most this many at a time.
const INSERT_EVENT_BATCH_SIZE: usize = 10_000;

pub struct EventHandler<B, C, S>
where
    B: BlockRetrieving,
    C: EventRetrieving,
    S: EventStoring<C::Event>,
{
    block_retriever: B,
    contract: C,
    store: S,
    last_handled_block: Option<u64>,
}

/// `EventStoring` is used by `EventHandler` for the purpose of giving the user freedom
/// in how, where and which events are stored.
///
/// # Examples
/// Databases: might transform, filter and classify which events are inserted
/// HashSet: For less persistent (in memory) storing, insert events into a set.
#[async_trait::async_trait]
pub trait EventStoring<T> {
    /// Returns ok, on successful execution, otherwise an appropriate error
    ///
    /// # Arguments
    /// * `events` the contract events to be replaced by the implementer
    /// * `range` indicates a particular range of blocks on which to operate.
    async fn replace_events(
        &self,
        events: Vec<EthcontractEvent<T>>,
        range: RangeInclusive<BlockNumber>,
    ) -> Result<()>;

    /// Returns ok, on successful execution, otherwise an appropriate error
    ///
    /// # Arguments
    /// * `events` the contract events to be appended by the implementer
    async fn append_events(&self, events: Vec<EthcontractEvent<T>>) -> Result<()>;

    async fn last_event_block(&self) -> Result<u64>;
}

pub trait EventRetrieving {
    type Event: ParseLog;
    fn get_events(&self) -> AllEventsBuilder<DynTransport, Self::Event>;
}

impl<B, C, S> EventHandler<B, C, S>
where
    B: BlockRetrieving,
    C: EventRetrieving,
    S: EventStoring<C::Event>,
{
    pub fn new(
        block_retriever: B,
        contract: C,
        store: S,
        start_sync_at_block: Option<u64>,
    ) -> Self {
        Self {
            block_retriever,
            contract,
            store,
            last_handled_block: start_sync_at_block,
        }
    }

    async fn event_block_range(&self) -> Result<RangeInclusive<BlockNumber>> {
        // Instead of using only the most recent event block from the db we also store the last
        // handled block in self so that during long times of no events we do not query needlessly
        // large block ranges.
        let last_handled_block = match self.last_handled_block {
            Some(block) => block,
            None => self.store.last_event_block().await?,
        };
        let current_block = self.block_retriever.current_block_number().await?;
        let from_block = last_handled_block.saturating_sub(MAX_REORG_BLOCK_COUNT);
        anyhow::ensure!(
            from_block <= current_block,
            format!(
                "current block number according to node is {} which is more than {} blocks in the \
                 past compared to last handled block {}",
                current_block, MAX_REORG_BLOCK_COUNT, last_handled_block
            )
        );
        Ok(BlockNumber::Specific(from_block)..=BlockNumber::Latest(current_block))
    }

    /// Get new events from the contract and insert them into the database.
    pub async fn update_events(&mut self) -> Result<()> {
        let range = self.event_block_range().await?;
        tracing::debug!("updating events in block range {:?}", range);
        let events = self
            .past_events(&range)
            .await
            .context("failed to get past events")?
            .ready_chunks(INSERT_EVENT_BATCH_SIZE)
            .map(|chunk| chunk.into_iter().collect::<Result<Vec<_>, _>>());
        futures::pin_mut!(events);
        // We intentionally do not go with the obvious approach of deleting old events first and
        // then inserting new ones. Instead, we make sure that the deletion and the insertion of the
        // first batch of events happen in one transaction.
        // This is important for two reasons:
        // 1. It ensures that we only delete if we really have new events. Otherwise if fetching new
        //    events from the node fails for whatever reason we might keep deleting events over and
        //    over without inserting new ones resulting in the database table getting cleared.
        // 2. It ensures that other users of the database are unlikely to see an inconsistent state
        //    some events have been deleted but new ones not yet inserted. This is important in case
        //    for example another part of the code calculates the total executed amount of an order.
        //    If this happened right after deletion but before insertion, then the result would be
        //    wrong. In theory this could still happen if the last MAX_REORG_BLOCK_COUNT blocks had
        //    more than INSERT_TRADE_BATCH_SIZE trade events but this is unlikely.
        // There alternative solutions for 2. but this one is the most practical. For example, we
        // could keep all reorg-able events in this struct and only store ones that are older than
        // MAX_REORG_BLOCK_COUNT in the database but then any code using trade events would have to
        // go through this class instead of being able to work with the database directly.
        // Or we could make the batch size unlimited but this runs into problems when we have not
        // updated it in a long time resulting in many missing events which we would all have to
        // in one transaction.
        let mut have_deleted_old_events = false;
        while let Some(events_chunk) = events.next().await {
            let unwrapped_events = events_chunk.context("Failed to get next chunk of events")?;
            if !have_deleted_old_events {
                self.store
                    .replace_events(unwrapped_events, range.clone())
                    .await?;
                have_deleted_old_events = true;
            } else {
                self.store.append_events(unwrapped_events).await?;
            };
        }
        self.last_handled_block = Some(range.end().to_u64());
        Ok(())
    }

    async fn past_events(
        &self,
        block_range: &RangeInclusive<BlockNumber>,
    ) -> Result<impl Stream<Item = Result<EthcontractEvent<C::Event>>>, ExecutionError> {
        Ok(self
            .contract
            .get_events()
            .from_block((*block_range.start()).block_number())
            .to_block((*block_range.end()).block_number())
            .block_page_size(500)
            .query_paginated()
            .await?
            .map_err(Error::from))
    }
}

#[async_trait::async_trait]
impl<B, C, S> Maintaining for Mutex<EventHandler<B, C, S>>
where
    B: BlockRetrieving + Send + Sync,
    C: EventRetrieving + Send + Sync,
    C::Event: Send,
    S: EventStoring<C::Event> + Send + Sync,
{
    async fn run_maintenance(&self) -> Result<()> {
        self.lock()
            .await
            .update_events()
            .await
            .context("event update error")
    }
}

// Helper type around the Web3BlockNumber that allows us to specify `BlockNumber::Latest` for range queries
// while still storing concrete block numbers for latest internally. The issue with concrete block numbers for
// range queries is that e.g. behind a load balancer node A might not yet have seen the block number another
// node B considers to be Latest.
// Given our reorg-tolerant query logic it's not a problem to store a concrete block number that is slightly
// off from the actually used Latest block number.
#[derive(Debug, Clone, Copy)]
pub enum BlockNumber {
    Specific(u64),
    Latest(u64),
}

impl BlockNumber {
    pub fn to_u64(&self) -> u64 {
        match self {
            BlockNumber::Specific(block) => *block,
            BlockNumber::Latest(block) => *block,
        }
    }

    pub fn block_number(&self) -> Web3BlockNumber {
        match self {
            BlockNumber::Specific(block) => Web3BlockNumber::from(*block),
            BlockNumber::Latest(_) => Web3BlockNumber::Latest,
        }
    }
}

#[macro_export]
macro_rules! impl_event_retrieving {
<<<<<<< HEAD
    ($vis:vis $name:ident for $contract_module:ident) => {
        $vis struct $name(self::$contract_module::Contract);

        impl ::shared::event_handling::EventRetrieving for $name {
            type Event = self::$contract_module::Event;
=======
    ($vis:vis $name:ident for $($contract_module:tt)*) => {
        $vis struct $name($($contract_module)*::Contract);

        impl ::shared::event_handling::EventRetrieving for $name {
            type Event = $($contract_module)*::Event;
>>>>>>> a06c27c3

            fn get_events(&self) -> ::ethcontract::contract::AllEventsBuilder<
                ::ethcontract::dyns::DynTransport,
                Self::Event,
            > {
                self.0.all_events()
            }
        }
    };
}<|MERGE_RESOLUTION|>--- conflicted
+++ resolved
@@ -1,18 +1,11 @@
-<<<<<<< HEAD
 use crate::current_block::{BlockRetrieving, Maintaining};
-=======
-use crate::current_block::BlockRetrieving;
->>>>>>> a06c27c3
 use anyhow::{Context, Error, Result};
 use ethcontract::contract::{AllEventsBuilder, ParseLog};
 use ethcontract::errors::ExecutionError;
 use ethcontract::{dyns::DynTransport, BlockNumber as Web3BlockNumber, Event as EthcontractEvent};
 use futures::{Stream, StreamExt, TryStreamExt};
 use std::ops::RangeInclusive;
-<<<<<<< HEAD
 use tokio::sync::Mutex;
-=======
->>>>>>> a06c27c3
 
 // We expect that there is never a reorg that changes more than the last n blocks.
 const MAX_REORG_BLOCK_COUNT: u64 = 25;
@@ -215,19 +208,11 @@
 
 #[macro_export]
 macro_rules! impl_event_retrieving {
-<<<<<<< HEAD
-    ($vis:vis $name:ident for $contract_module:ident) => {
-        $vis struct $name(self::$contract_module::Contract);
-
-        impl ::shared::event_handling::EventRetrieving for $name {
-            type Event = self::$contract_module::Event;
-=======
     ($vis:vis $name:ident for $($contract_module:tt)*) => {
         $vis struct $name($($contract_module)*::Contract);
 
         impl ::shared::event_handling::EventRetrieving for $name {
             type Event = $($contract_module)*::Event;
->>>>>>> a06c27c3
 
             fn get_events(&self) -> ::ethcontract::contract::AllEventsBuilder<
                 ::ethcontract::dyns::DynTransport,
