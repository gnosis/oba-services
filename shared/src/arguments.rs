//! Contains command line arguments and related helpers that are shared between the binaries.
use crate::{gas_price_estimation::GasEstimatorType, pool_aggregating::BaselineSources};
use ethcontract::H160;
use std::{num::ParseFloatError, time::Duration};
use url::Url;

#[derive(Debug, structopt::StructOpt)]
pub struct Arguments {
    #[structopt(
        long,
        env = "LOG_FILTER",
        default_value = "warn,orderbook=debug,solver=debug,shared=debug,shared::transport=info"
    )]
    pub log_filter: String,

    /// The Ethereum node URL to connect to.
    #[structopt(long, env = "NODE_URL", default_value = "http://localhost:8545")]
    pub node_url: Url,

    /// Timeout for web3 operations on the node in seconds.
    #[structopt(
            long,
            env = "NODE_TIMEOUT",
            default_value = "10",
            parse(try_from_str = duration_from_seconds),
        )]
    pub node_timeout: Duration,

    /// Which gas estimators to use. Multiple estimators are used in sequence if a previous one
    /// fails. Individual estimators support different networks.
    /// `EthGasStation`: supports mainnet.
    /// `GasNow`: supports mainnet.
    /// `GnosisSafe`: supports mainnet and rinkeby.
    /// `Web3`: supports every network.
    #[structopt(
        long,
        env = "GAS_ESTIMATORS",
        default_value = "Web3",
        possible_values = &GasEstimatorType::variants(),
        case_insensitive = true,
        use_delimiter = true
    )]
    pub gas_estimators: Vec<GasEstimatorType>,

    /// Base tokens used for finding multi-hop paths between multiple AMMs
    /// Should be the most liquid tokens of the given network.
    #[structopt(long, env = "BASE_TOKENS", use_delimiter = true)]
    pub base_tokens: Vec<H160>,

    /// List of token addresses to be ignored throughout service
    #[structopt(long, env = "UNSUPPORTED_TOKENS", use_delimiter = true)]
    pub unsupported_tokens: Vec<H160>,

<<<<<<< HEAD
    #[structopt(long, env = "FEE_DISCOUNT_FACTOR", default_value = "1")]
    pub fee_discount_factor: f64,
=======
    /// Which Liquidity sources to be used by Price Estimator.
    #[structopt(
        long,
        env = "BASELINE_SOURCES",
        default_value = "Uniswap,Sushiswap",
        possible_values = &BaselineSources::variants(),
        case_insensitive = true,
        use_delimiter = true
    )]
    pub baseline_sources: Vec<BaselineSources>,
>>>>>>> 11cb6bcf
}

pub fn duration_from_seconds(s: &str) -> Result<Duration, ParseFloatError> {
    Ok(Duration::from_secs_f32(s.parse()?))
}<|MERGE_RESOLUTION|>--- conflicted
+++ resolved
@@ -51,10 +51,10 @@
     #[structopt(long, env = "UNSUPPORTED_TOKENS", use_delimiter = true)]
     pub unsupported_tokens: Vec<H160>,
 
-<<<<<<< HEAD
+    /// Fee discount factor: 1 means no discount, 0.9 means 10% discount.
     #[structopt(long, env = "FEE_DISCOUNT_FACTOR", default_value = "1")]
     pub fee_discount_factor: f64,
-=======
+
     /// Which Liquidity sources to be used by Price Estimator.
     #[structopt(
         long,
@@ -65,7 +65,6 @@
         use_delimiter = true
     )]
     pub baseline_sources: Vec<BaselineSources>,
->>>>>>> 11cb6bcf
 }
 
 pub fn duration_from_seconds(s: &str) -> Result<Duration, ParseFloatError> {
