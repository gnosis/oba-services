--- conflicted
+++ resolved
@@ -228,33 +228,9 @@
             .collect::<Vec<_>>();
         batch.execute_all(MAX_BATCH_SIZE).await;
 
-<<<<<<< HEAD
-        let mut results = Vec::with_capacity(futures.len());
-        for (pair, get_reserves, token0_balance, token1_balance) in futures {
-            let reserves = get_reserves.await;
-            let token0_balance = token0_balance.await;
-            let token1_balance = token1_balance.await;
-            if let (Ok(reserves), Ok(token0_balance), Ok(token1_balance)) =
-                (reserves, token0_balance, token1_balance)
-            {
-                // Some ERC20s (e.g. AMPL) have an elastic supply and can thus reduce the balance of their owners without any transfer or other interaction ("rebase").
-                // Such behavior can implicitly change the *k* in the pool's constant product formula. E.g. a pool with 10 USDC and 10 AMPL has k = 100. After a negative
-                // rebase the pool's AMPL balance may reduce to 9, thus k should be implicitly updated to 90 (figuratively speaking the pool is under-collateralized).
-                // Uniswap pools however only update their reserves upon swaps. Such an "out of sync" pool has numerical issues when computing the right clearing price.
-                // Note, that a positive rebase is not problematic as k would increase in this case giving the pool excess in the elastic token (an arbitrageur could
-                // benefit by withdrawing the excess from the pool without selling anything).
-                // We therefore exclude all pools where the pool's token balance of either token in the pair is less than the cached reserve.
-                if U256::from(reserves.0) <= token0_balance
-                    && U256::from(reserves.1) <= token1_balance
-                {
-                    results.push(Pool::uniswap(pair, (reserves.0, reserves.1)));
-                }
-            }
-=======
         let mut results = Vec::new();
         for future in futures {
             results.push(future.await);
->>>>>>> 16e30b88
         }
         handle_results(results)
     }
