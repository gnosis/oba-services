[package]
name = "shared"
version = "0.1.0"
authors = ["Gnosis Developers <developers@gnosis.io>"]
edition = "2018"
license = "MIT OR Apache-2.0"

[dependencies]
anyhow = "1.0"
assert_approx_eq = "1.1"
async-trait = "0.1"
atty = "0.2"
contracts = { path = "../contracts" }
derivative = "2.2"
ethcontract = { version = "0.12.2", default-features = false }
futures = "0.3"
gas-estimation = { git = "https://github.com/gnosis/gp-gas-estimation.git", tag = "v0.2.0", features = ["web3_"] }
hex-literal = "0.3"
lru = "0.6"
maplit = "1.0"
model = { path = "../model" }
num = "0.4"
primitive-types = "0.9"
prometheus = "0.12"
reqwest = { version = "0.11", features = ["json"] }
serde = "1.0"
serde_json = "1.0"
structopt = { version = "0.3", default-features = false }
tokio = { version = "1.6", features = ["macros", "time"] }
tokio-stream = { version = "0.1", features = ["sync"] }
tracing = "0.1"
tracing-subscriber = "0.2"
url = "2.2"
warp = "0.3"
web3 = { version = "0.16", default-features = false }
num-bigint = "0.3"
mockall = "0.9"
thiserror = "1.0"
<<<<<<< HEAD
itertools = "0.10.0"
bincode = "1.3.3"
=======
itertools = "0.10.1"
>>>>>>> 4c110cc4
<|MERGE_RESOLUTION|>--- conflicted
+++ resolved
@@ -36,9 +36,5 @@
 num-bigint = "0.3"
 mockall = "0.9"
 thiserror = "1.0"
-<<<<<<< HEAD
-itertools = "0.10.0"
-bincode = "1.3.3"
-=======
 itertools = "0.10.1"
->>>>>>> 4c110cc4
+bincode = "1.3.3"