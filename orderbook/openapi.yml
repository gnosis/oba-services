openapi: 3.0.3
info:
  version: 0.0.1
  title: Order Book API
servers:
  - url: https://protocol-mainnet.dev.gnosisdev.com
    description: Mainnet (Staging)
  - url: https://protocol-mainnet.gnosis.io
    description: Mainnet (Prod)
  - url: https://protocol-rinkeby.dev.gnosisdev.com
    description: Rinkeby (Staging)
  - url: https://protocol-rinkeby.gnosis.io
    description: Rinkeby (Prod)
  - url: https://protocol-xdai.dev.gnosisdev.com
    description: xDai (Staging)
  - url: https://protocol-xdai.gnosis.io
    description: xDai (Prod)
  - url: http://localhost:8080
    description: Local
paths:
  /api/v1/orders:
    post:
      summary: Create a new order.
      responses:
        201:
          description: Order has been accepted.
          content:
            application/json:
              schema:
                $ref: "#/components/schemas/UID"
        400:
          description: Error during order validation
          content:
            application/json:
              schema:
                $ref: "#/components/schemas/OrderPostError"
        403:
          description: Forbidden, your account is deny-listed
        429:
          description: Too many order placements
        500:
          description: Error adding an order
      requestBody:
        description: The order to create.
        required: true
        content:
          application/json:
            schema:
              $ref: "#/components/schemas/OrderCreation"
    get:
      summary: Get existing orders.
      description: |
        By default all currently valid orders are returned. The set of returned orders can be
        reduced by setting owner, sell token, buy token filters. It can be increased by disabling
        different order validity exclusion criteria.
      parameters:
        - name: owner
          in: query
          schema:
            $ref: "#/components/schemas/Address"
          required: false
        - name: sellToken
          in: query
          schema:
            $ref: "#/components/schemas/Address"
          required: false
        - name: buyToken
          in: query
          schema:
            $ref: "#/components/schemas/Address"
          required: false
        - name: includeFullyExecuted
          in: query
          description: Should fully executed orders be returned?
          schema:
            type: boolean
            default: false
        - name: includeInvalidated
          in: query
          description: Should orders that have been invalidated be returned?
          schema:
            type: boolean
            default: false
        - name: includeInsufficientBalance
          in: query
          description: Should fill or kill orders that are not sufficiently funded be included?
          schema:
            type: boolean
            default: false
        - name: includeDeniedTokens
          in: query
          description: Should the orders containing denied tokens be included?
          schema:
            type: boolean
            default: false
        - name: minValidTo
          in: query
          description: |
            Minimum valid_to timestamp for included orders.
            The default is the current time.
          schema:
            type: integer
      responses:
        200:
          description: existing orders
          content:
            application/json:
              schema:
                type: array
                items:
                  $ref: "#/components/schemas/Order"
  /api/v1/orders/{UID}:
    get:
      summary: Get existing order from UID.
      parameters:
        - in: path
          name: UID
          schema:
            $ref: "#/components/schemas/UID"
          required: true
      responses:
        200:
          description: Order
          content:
            application/json:
              schema:
                type: array
                items:
                  $ref: "#/components/schemas/Order"
        404:
          description: Order was not found
    delete:
      summary: Cancels order by marking it invalid with a timestamp.
      description: |
        The successful deletion might not prevent solvers from settling the order
        Authentication must be provided by signing the following message:
      parameters:
        - in: path
          name: UID
          schema:
            $ref: "#/components/schemas/UID"
          required: true
      requestBody:
        description: "Signed OrderCancellation"
        required: true
        content:
          application/json:
            schema:
              $ref: "#/components/schemas/OrderCancellation"
      responses:
        200:
          description: Order deleted
        400:
          description: Malformed signature
        401:
          description: Invalid signature
        404:
          description: Order was not found
  /api/v1/tokens/{sellToken}/fee:
    get:
      description: |
        The fee that is charged for placing an order.
        The fee is described by a minimum fee - in order to cover the gas costs for onchain settling - and
        a feeRatio charged to the users for using the service.
      parameters:
        - name: sellToken
          in: path
          required: true
          schema:
            $ref: "#/components/schemas/Address"
      responses:
        200:
          description: the fee
          content:
            application/json:
              schema:
                $ref: "#/components/schemas/LegacyFeeInformation"
        404:
          description: sellToken non-existent
  /api/v1/trades:
    get:
      summary: Get existing Trades.
      description: |
        By default all trades are returned.
        Queries can be refined by specifiying owner or order_uid.
      parameters:
        - name: owner
          in: query
          schema:
            $ref: "#/components/schemas/Address"
          required: false
        - name: orderUid
          in: query
          schema:
            $ref: "#/components/schemas/UID"
          required: false
      responses:
        200:
          description: all trades
          content:
            application/json:
              schema:
                type: array
                items:
                  $ref: "#/components/schemas/Trade"
  /api/v1/solvable_orders:
    get:
      summary: Get solvable orders.
      description: |
        The set of orders that solvers should be solving right now. These orders are determined to
        be valid at the time of the request.
      responses:
        200:
          description: the orders
          content:
            application/json:
              schema:
                type: array
                items:
                  $ref: "#/components/schemas/Order"
  /api/v1/fee:
    get:
      description: |
        The fee that is charged for placing an order.
        The fee is described by a minimum fee - in order to cover the gas costs for onchain settling - and
        a feeRatio charged to the users for using the service.
      parameters:
        - name: sellToken
          in: query
          schema:
            $ref: "#/components/schemas/Address"
          required: true
        - name: buyToken
          in: query
          schema:
            $ref: "#/components/schemas/Address"
          required: true
        - name: amount
          in: query
          schema:
            $ref: "#/components/schemas/TokenAmount"
          required: true
        - name: kind
          in: query
          schema:
            $ref: "#/components/schemas/OrderType"
          required: true
      responses:
        200:
          description: the fee
          content:
            application/json:
              schema:
                $ref: "#/components/schemas/FeeInformation"
        404:
          description: Token non-existent or not connected to native token
  /api/v1/markets/{baseToken}-{quoteToken}/{kind}/{amount}:
    get:
      description: |
        The estimated amount received for selling a `amount` of baseToken or the amount required to spend for buying `amount` of quote token.
      parameters:
        - name: baseToken
          in: path
          required: true
          schema:
            $ref: "#/components/schemas/Address"
        - name: quoteToken
          in: path
          required: true
          schema:
            $ref: "#/components/schemas/Address"
        - name: amount
          in: path
          required: true
          schema:
            $ref: "#/components/schemas/TokenAmount"
        - name: kind
          in: path
          required: true
          schema:
            $ref: "#/components/schemas/OrderType"
      responses:
        200:
          description: the price denominated in quote token
          content:
            application/json:
              schema:
                $ref: "#/components/schemas/AmountEstimate"
        404:
          description: Token non-existent or no valid price found
components:
  schemas:
    TransactionHash:
      description: 32 byte digest encoded as a hex with `0x` prefix.
      example: "0xd51f28edffcaaa76be4a22f6375ad289272c037f3cc072345676e88d92ced8b5"
    Address:
      description: 20 byte Ethereum address encoded as a hex with `0x` prefix.
      type: string
      example: "0x6810e776880c02933d47db1b9fc05908e5386b96"
    AppData:
      description: 32 bytes encoded as hex with `0x` prefix.
      example: "0x0000000000000000000000000000000000000000000000000000000000000000"
    BigUint:
      description: A big unsigned integer encoded in decimal.
      type: string
      example: "1234567890"
    TokenAmount:
      description: Amount of a token. uint256 encoded in decimal.
      type: string
      example: "1234567890"
    FeeInformation:
      description: |
        Provides the information to calculate the fees.
      type: object
      properties:
        expirationDate:
          description: |
            Expiration date of the offered fee. Order service might not accept
            the fee after this expiration date. Encoded as ISO 8601 UTC.
          type: string
          example: "2020-12-03T18:35:18.814523Z"
        amount:
          description: Absolute amount of fee charged per order in specified sellToken
          $ref: "#/components/schemas/TokenAmount"
      required:
        - expirationDate
        - amount
    LegacyFeeInformation:
      description: |
        Provides the information to calculate the fees.
      type: object
      properties:
        expirationDate:
          description: |
            Expiration date of the offered fee. Order service might not accept
            the fee after this expiration date. Encoded as ISO 8601 UTC.
          type: string
          example: "2020-12-03T18:35:18.814523Z"
        minimalFee:
          description: Absolute amount of minimal fee charged per order in specified sellToken
          $ref: "#/components/schemas/TokenAmount"
        feeRatio:
          description: The fee ratio charged on a sellAmount. Denoted in basis points
          example: 10
          type: number
          format: int32
      required:
        - expirationDate
        - minimalFee
        - feeRatio
    OrderType:
      description: Is this a buy order or sell order?
      type: string
      enum: [buy, sell]
    OrderCreation:
      description: Data a user provides when creating a new order.
      type: object
      properties:
        sellToken:
          description: "ERC20 token to be sold"
          $ref: "#/components/schemas/Address"
        buyToken:
          description: "ERC20 token to be bought"
          $ref: "#/components/schemas/Address"
        receiver:
          description: |
            An optional address to receive the proceeds of the trade instead of the
            owner (i.e. the order signer).
          $ref: "#/components/schemas/Address"
          nullable: true
        sellAmount:
          description: "Amount of sellToken to be sold in atoms"
          $ref: "#/components/schemas/TokenAmount"
        buyAmount:
          description: "Amount of buyToken to be bought in atoms"
          $ref: "#/components/schemas/TokenAmount"
        validTo:
          description: Unix timestamp until the order is valid. uint32.
          type: integer
        appData:
          description: |
            Arbitrary application specific data that can be added to an order. This can
            also be used to ensure uniqueness between two orders with otherwise the
            exact same parameters.
          $ref: "#/components/schemas/AppData"
        feeAmount:
          description: "Fees: feeRatio * sellAmount + minimal_fee in atoms"
          $ref: "#/components/schemas/TokenAmount"
        kind:
          description: "The kind is either a buy or sell order"
          $ref: "#/components/schemas/OrderType"
        partiallyFillable:
          description: Is this a fill-or-kill order or a partially fillable order?
          type: boolean
        signature:
          $ref: "#/components/schemas/Signature"
        signingScheme:
          $ref: "#/components/schemas/SigningScheme"
        from:
          $ref: "#/components/schemas/Address"
          nullable: true
      required:
        - sellToken
        - buyToken
        - sellAmount
        - buyAmount
        - validTo
        - appData
        - feeAmount
        - kind
        - partiallyFillable
        - signature
        - signingScheme
    OrderMetaData:
      description: |
        Extra order data that is returned to users when querying orders
        but not provided by users when creating orders.
      type: object
      properties:
        creationTime:
          description: Creation time of the order. Encoded as ISO 8601 UTC.
          type: string
          example: "2020-12-03T18:35:18.814523Z"
        owner:
          $ref: "#/components/schemas/Address"
        UID:
          $ref: "#/components/schemas/UID"
        availableBalance:
          description: "Amount of sellToken available for the settlement contract to spend on behalf of the owner. Null if API was unable to fetch balance."
          $ref: "#/components/schemas/TokenAmount"
          nullable: true
        executedSellAmount:
          description: "The total amount of sellToken that has been executed for this order including fees."
          $ref: "#/components/schemas/BigUint"
        executedSellAmountBeforeFees:
          description: "The total amount of sellToken that has been executed for this order without fees."
          $ref: "#/components/schemas/BigUint"
        executedBuyAmount:
          description: "The total amount of buyToken that has been executed for this order."
          $ref: "#/components/schemas/BigUint"
        executedFeeAmount:
          description: "The total amount of fees that have been executed for this order."
          $ref: "#/components/schemas/BigUint"
        invalidated:
          description: Has this order been invalidated?
          type: boolean
      required:
        - creationTime
        - owner
        - UID
        - executedSellAmount
        - executedSellAmountBeforeFees
        - executedBuyAmount
        - executedFeeAmount
        - invalidated
    Order:
      allOf:
        - $ref: "#/components/schemas/OrderCreation"
        - $ref: "#/components/schemas/OrderMetaData"
    OrderCancellation:
      description: |
        EIP712 signature of struct OrderCancellation { orderUid: bytes } from the order's owner
      type: object
      properties:
        signature:
          description: "OrderCancellation signed by owner"
          $ref: "#/components/schemas/Signature"
        signingScheme:
          $ref: "#/components/schemas/SigningScheme"
      required:
        - signature
        - signingScheme
    AmountEstimate:
      description: |
        Provides the information about an estimated price.
      type: object
      properties:
        amount:
          description: The estimated amount
          $ref: "#/components/schemas/TokenAmount"
        token:
          description: "The token in which the amount is given"
          $ref: "#/components/schemas/Address"
    Trade:
      description: |
        Trade data such as executed amounts, fees, order id and block number.
      type: object
      properties:
        blockNumber:
          description: "Block in which trade occurred."
          type: integer
        logIndex:
          description: "Index in which transaction was included in block."
          type: integer
        orderUid:
          description: "Unique ID of the order matched by this trade."
          $ref: "#/components/schemas/UID"
        owner:
          description: "Address of trader."
          $ref: "#/components/schemas/Address"
        sellToken:
          description: "Address of token sold."
          $ref: "#/components/schemas/Address"
        buyToken:
          description: "Address of token bought."
          $ref: "#/components/schemas/Address"
        sellAmount:
          description: "Total amount of sellToken that has been executed for this trade (including fees)."
          $ref: "#/components/schemas/TokenAmount"
        sellAmountBeforeFees:
          description: "The total amount of sellToken that has been executed for this order without fees."
          $ref: "#/components/schemas/BigUint"
        buyAmount:
          description: "Total amount of buyToken received in this trade."
          $ref: "#/components/schemas/TokenAmount"
        transactionHash:
          description: "Hash of the corresponding settlement transaction containing the trade (if available)."
          $ref: "#/components/schemas/TransactionHash"
          nullable: true
      required:
        - blockNumber
        - logIndex
        - orderUid
        - owner
        - sellToken
        - buyToken
        - sellAmount
        - sellAmountBeforeFees
        - buyAmount
        - transactionHash
    UID:
      description: |
        Unique identifier for the order: 56 bytes encoded as hex with `0x` prefix.
        Bytes 0 to 32 are the order digest, bytes 30 to 52 the owner address
        and bytes 52..56 valid to,
      type: string
    Signature:
      description: 65 bytes encoded as hex with `0x` prefix. r + s + v from the spec.
      example: "0x0000000000000000000000000000000000000000000000000000000000000000000000000000000000000000000000000000000000000000000000000000000000"
    SigningScheme:
      description: How was the order signed?
      type: string
      enum: [eip712, ethsign]
    OrderPostError:
      type: object
      properties:
        errorType:
          type: string
          enum:
            [
              DuplicateOrder,
              InvalidSignature,
              MissingOrderData,
              PastValidTo,
              InsufficientFunds,
              InsufficientFee,
<<<<<<< HEAD
              BuyTokenDenied,
              SellTokenDenied,
=======
              WrongOwner,
>>>>>>> db0b91b0
            ]
        description:
          type: string
      required:
        - errorType
        - description
    OrderCancellationError:
      type: object
      properties:
        errorType:
          type: string
          enum: [InvalidSignature, WrongOwner, OrderNotFound]
        description:
          type: string
      required:
        - errorType
        - description<|MERGE_RESOLUTION|>--- conflicted
+++ resolved
@@ -554,12 +554,9 @@
               PastValidTo,
               InsufficientFunds,
               InsufficientFee,
-<<<<<<< HEAD
               BuyTokenDenied,
               SellTokenDenied,
-=======
               WrongOwner,
->>>>>>> db0b91b0
             ]
         description:
           type: string
