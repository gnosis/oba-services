use super::handler;
use crate::orderbook::OrderBook;
<<<<<<< HEAD
use model::{OrderCreation, OrderUid};
=======
use hex::{FromHex, FromHexError};
use model::OrderCreation;
>>>>>>> b7835298
use primitive_types::H160;
use std::{str::FromStr, sync::Arc};
use warp::Filter;

const MAX_JSON_BODY_PAYLOAD: u64 = 1024 * 16;

fn with_orderbook(
    orderbook: Arc<OrderBook>,
) -> impl Filter<Extract = (Arc<OrderBook>,), Error = std::convert::Infallible> + Clone {
    warp::any().map(move || orderbook.clone())
}

fn extract_user_order() -> impl Filter<Extract = (OrderCreation,), Error = warp::Rejection> + Clone
{
    // (rejecting huge payloads)...
    warp::body::content_length_limit(MAX_JSON_BODY_PAYLOAD).and(warp::body::json())
}

pub fn create_order(
    orderbook: Arc<OrderBook>,
) -> impl Filter<Extract = (impl warp::Reply,), Error = warp::Rejection> + Clone {
    warp::path!("orders")
        .and(warp::post())
        .and(with_orderbook(orderbook))
        .and(extract_user_order())
        .and_then(handler::add_order)
}

pub fn get_orders(
    orderbook: Arc<OrderBook>,
) -> impl Filter<Extract = (impl warp::Reply,), Error = warp::Rejection> + Clone {
    warp::path!("orders")
        .and(warp::get())
        .and(with_orderbook(orderbook))
        .and_then(handler::get_orders)
}

<<<<<<< HEAD
pub fn get_order_by_uid(
    orderbook: Arc<OrderBook>,
) -> impl Filter<Extract = (impl warp::Reply,), Error = warp::Rejection> + Clone {
    warp::path!("orders" / OrderUid)
        .and(warp::get())
        .and(with_orderbook(orderbook))
        .and_then(handler::get_order_by_uid)
=======
/// Wraps H160 with FromStr that can handle a `0x` prefix.
struct H160Wrapper(H160);
impl FromStr for H160Wrapper {
    type Err = FromHexError;
    fn from_str(s: &str) -> Result<Self, Self::Err> {
        let s = s.strip_prefix("0x").unwrap_or(s);
        Ok(H160Wrapper(H160(FromHex::from_hex(s)?)))
    }
>>>>>>> b7835298
}

pub fn get_fee_info() -> impl Filter<Extract = (impl warp::Reply,), Error = warp::Rejection> + Clone
{
    warp::path!("tokens" / H160Wrapper / "fee")
        .and(warp::get())
        .map(|token: H160Wrapper| token.0)
        .and_then(handler::get_fee_info)
}

#[cfg(test)]
pub mod test_util {
    use super::*;
    use crate::orderbook::user_order_to_full_order;
    use model::Order;
    use primitive_types::U256;
    use serde_json::json;
    use warp::{http::StatusCode, test::request};

    #[tokio::test]
    async fn get_orders_() {
        let orderbook = Arc::new(OrderBook::default());
        let filter = get_orders(orderbook.clone());
        let mut order = OrderCreation::default();
        order.valid_to = u32::MAX;
        order.sign_self();
        orderbook.add_order(order).await.unwrap();
        let response = request().path("/orders").method("GET").reply(&filter).await;
        assert_eq!(response.status(), StatusCode::OK);
        let response_orders: Vec<Order> = serde_json::from_slice(response.body()).unwrap();
        let orderbook_orders = orderbook.get_orders().await;
        assert_eq!(response_orders, orderbook_orders);
    }

    #[tokio::test]
    async fn get_order_by_uid_() {
        let orderbook = Arc::new(OrderBook::default());
        let filter = get_order_by_uid(orderbook.clone());
        let mut order_creation = OrderCreation::default();
        order_creation.valid_to = u32::MAX;
        order_creation.sign_self();
        let order = user_order_to_full_order(order_creation).unwrap();
        orderbook.add_order(order_creation).await.unwrap();
        let response = request()
            .path(&format!("/orders/{:}", order.order_meta_data.uid))
            .method("GET")
            .reply(&filter)
            .await;
        assert_eq!(response.status(), StatusCode::OK);
        let response_orders: Order = serde_json::from_slice(response.body()).unwrap();
        let orderbook_orders = orderbook.get_orders().await;
        assert_eq!(response_orders, orderbook_orders[0]);
    }
    #[tokio::test]
    async fn get_order_by_uid_invalid_request() {
        let orderbook = Arc::new(OrderBook::default());
        let filter = get_order_by_uid(orderbook.clone());
        let mut order_creation = OrderCreation::default();
        order_creation.valid_to = u32::MAX;
        order_creation.sign_self();
        let order = user_order_to_full_order(order_creation).unwrap();
        let response = request()
            .path(&format!("/orders/{:}", order.order_meta_data.uid))
            .method("GET")
            .reply(&filter)
            .await;
        assert_eq!(response.status(), StatusCode::NOT_FOUND);
    }

    #[tokio::test]
    async fn get_fee_info_() {
        let filter = get_fee_info();
        let sell_token = String::from("0x000000000000000000000000000000000000000a");
        let path_string = format!("/tokens/{}/fee", sell_token);
        let post = || async {
            request()
                .path(&path_string)
                .method("GET")
                .reply(&filter)
                .await
        };
        let response = post().await;
        let body: handler::FeeInfo = serde_json::from_slice(response.body()).unwrap();
        assert_eq!(response.status(), StatusCode::OK);
        assert_eq!(body.minimal_fee, U256::zero());
        assert_eq!(body.fee_ratio, 0);
        assert!(body.expiration_date.gt(&chrono::offset::Utc::now()))
    }

    #[tokio::test]
    async fn create_order_() {
        let orderbook = Arc::new(OrderBook::default());
        let filter = create_order(orderbook.clone());
        let mut order = OrderCreation::default();
        order.valid_to = u32::MAX;
        order.sign_self();
        let expected_uid = json!(
            "0x98f26f9847f4e365ea530784ce5976f56ea2a67e9cde05fd16fca9a1fadbe5211a642f0e3c3af545e7acbd38b07251b3990914f1ffffffff"
        );
        let post = || async {
            request()
                .path("/orders")
                .method("POST")
                .header("content-type", "application/json")
                .json(&order)
                .reply(&filter)
                .await
        };
        let response = post().await;
        assert_eq!(response.status(), StatusCode::CREATED);
        let body: serde_json::Value = serde_json::from_slice(response.body()).unwrap();

        assert_eq!(body, expected_uid);
        // Posting again should fail because order already exists.
        let response = post().await;
        assert_eq!(response.status(), StatusCode::BAD_REQUEST);

        let body: serde_json::Value = serde_json::from_slice(response.body()).unwrap();
        let expected_error =
            json!({"errorType": "DuplicatedOrder", "description": "order already exists"});
        assert_eq!(body, expected_error);
    }
}<|MERGE_RESOLUTION|>--- conflicted
+++ resolved
@@ -1,11 +1,7 @@
 use super::handler;
 use crate::orderbook::OrderBook;
-<<<<<<< HEAD
+use hex::{FromHex, FromHexError};
 use model::{OrderCreation, OrderUid};
-=======
-use hex::{FromHex, FromHexError};
-use model::OrderCreation;
->>>>>>> b7835298
 use primitive_types::H160;
 use std::{str::FromStr, sync::Arc};
 use warp::Filter;
@@ -43,7 +39,6 @@
         .and_then(handler::get_orders)
 }
 
-<<<<<<< HEAD
 pub fn get_order_by_uid(
     orderbook: Arc<OrderBook>,
 ) -> impl Filter<Extract = (impl warp::Reply,), Error = warp::Rejection> + Clone {
@@ -51,7 +46,7 @@
         .and(warp::get())
         .and(with_orderbook(orderbook))
         .and_then(handler::get_order_by_uid)
-=======
+}
 /// Wraps H160 with FromStr that can handle a `0x` prefix.
 struct H160Wrapper(H160);
 impl FromStr for H160Wrapper {
@@ -60,7 +55,6 @@
         let s = s.strip_prefix("0x").unwrap_or(s);
         Ok(H160Wrapper(H160(FromHex::from_hex(s)?)))
     }
->>>>>>> b7835298
 }
 
 pub fn get_fee_info() -> impl Filter<Extract = (impl warp::Reply,), Error = warp::Rejection> + Clone
@@ -74,7 +68,6 @@
 #[cfg(test)]
 pub mod test_util {
     use super::*;
-    use crate::orderbook::user_order_to_full_order;
     use model::Order;
     use primitive_types::U256;
     use serde_json::json;
@@ -102,8 +95,9 @@
         let mut order_creation = OrderCreation::default();
         order_creation.valid_to = u32::MAX;
         order_creation.sign_self();
-        let order = user_order_to_full_order(order_creation).unwrap();
+        let order = orderbook.order_creation_to_order(order_creation).unwrap();
         orderbook.add_order(order_creation).await.unwrap();
+        println!("{:}", &format!("/orders/{:}", order.order_meta_data.uid));
         let response = request()
             .path(&format!("/orders/{:}", order.order_meta_data.uid))
             .method("GET")
@@ -121,7 +115,7 @@
         let mut order_creation = OrderCreation::default();
         order_creation.valid_to = u32::MAX;
         order_creation.sign_self();
-        let order = user_order_to_full_order(order_creation).unwrap();
+        let order = orderbook.order_creation_to_order(order_creation).unwrap();
         let response = request()
             .path(&format!("/orders/{:}", order.order_meta_data.uid))
             .method("GET")
