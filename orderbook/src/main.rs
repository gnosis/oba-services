use chrono::offset::Utc;
use contracts::{GPv2Settlement, UniswapV2Factory, WETH9};
use model::{order::OrderUid, DomainSeparator};
use orderbook::{
    account_balances::Web3BalanceFetcher,
    database::{Database, OrderFilter},
    event_updater::EventUpdater,
    fee::MinFeeCalculator,
    orderbook::Orderbook,
    price_estimate::UniswapPriceEstimator,
    serve_task, verify_deployed_contract_constants,
};
use shared::uniswap_pool::PoolFetcher;
use std::{net::SocketAddr, sync::Arc, time::Duration};
use structopt::StructOpt;
use tokio::task;
use url::Url;

#[derive(Debug, StructOpt)]
struct Arguments {
    #[structopt(flatten)]
    shared: shared::arguments::Arguments,

    #[structopt(long, env = "BIND_ADDRESS", default_value = "0.0.0.0:8080")]
    bind_address: SocketAddr,

    /// Url of the Postgres database. By default connects to locally running postgres.
    #[structopt(long, env = "DB_URL", default_value = "postgresql://")]
    db_url: Url,
}

const MAINTENANCE_INTERVAL: Duration = Duration::from_secs(10);

pub async fn orderbook_maintenance(
    storage: Arc<Orderbook>,
    database: Database,
    settlement_contract: GPv2Settlement,
) -> ! {
    loop {
        tracing::debug!("running maintenance");
        if let Err(err) = storage.run_maintenance(&settlement_contract).await {
            tracing::error!(?err, "orderbook maintenance error");
        }
        if let Err(err) = database.remove_expired_fee_measurements(Utc::now()).await {
            tracing::error!(?err, "fee measurement maintenance error");
        }
        tokio::time::delay_for(MAINTENANCE_INTERVAL).await;
    }
}
#[tokio::main]
async fn main() {
    let args = Arguments::from_args();
    shared::tracing::initialize(args.shared.log_filter.as_str());
    tracing::info!("running order book with {:#?}", args);

    let transport = web3::transports::Http::new(args.shared.node_url.as_str())
        .expect("transport creation failed");
    let web3 = web3::Web3::new(transport);
    let settlement_contract = GPv2Settlement::deployed(&web3)
        .await
        .expect("Couldn't load deployed settlement");
    let gp_allowance = settlement_contract
        .allowance_manager()
        .call()
        .await
        .expect("Couldn't get allowance manager address");
    let uniswap_factory = UniswapV2Factory::deployed(&web3)
        .await
        .expect("couldn't load deployed uniswap router");
    let native_token = WETH9::deployed(&web3)
        .await
        .expect("couldn't load deployed native token");
    let chain_id = web3
        .eth()
        .chain_id()
        .await
        .expect("Could not get chainId")
        .as_u64();
    verify_deployed_contract_constants(&settlement_contract, chain_id)
        .await
        .expect("Deployed contract constants don't match the ones in this binary");
    let domain_separator =
        DomainSeparator::get_domain_separator(chain_id, settlement_contract.address());
    let database = Database::new(args.db_url.as_str()).expect("failed to create database");
    let event_updater = EventUpdater::new(settlement_contract.clone(), database.clone());
    let balance_fetcher = Web3BalanceFetcher::new(web3.clone(), gp_allowance);

    let gas_price_estimator = shared::gas_price_estimation::create_priority_estimator(
        &reqwest::Client::new(),
        &web3,
        args.shared.gas_estimators.as_slice(),
    )
    .await
    .expect("failed to create gas price estimator");
    let price_estimator = UniswapPriceEstimator::new(Box::new(PoolFetcher {
        factory: uniswap_factory,
        web3,
        chain_id,
    }));
    let fee_calculator = Arc::new(MinFeeCalculator::new(
        Box::new(price_estimator),
        Box::new(gas_price_estimator),
        native_token.address(),
        database.clone(),
    ));

    let orderbook = Arc::new(Orderbook::new(
        domain_separator,
        database.clone(),
        event_updater,
        Box::new(balance_fetcher),
        fee_calculator.clone(),
    ));
    check_database_connection(orderbook.as_ref()).await;

<<<<<<< HEAD
    let serve_task = serve_task(orderbook.clone(), fee_calcuator, args.bind_address);
    let maintenance_task = task::spawn(orderbook_maintenance(
        orderbook,
        database,
        settlement_contract,
    ));
=======
    let serve_task = serve_task(
        database.clone(),
        orderbook.clone(),
        fee_calculator,
        args.bind_address,
    );
    let maintenance_task = task::spawn(orderbook_maintenance(orderbook, settlement_contract));
>>>>>>> e471952e
    tokio::select! {
        result = serve_task => tracing::error!(?result, "serve task exited"),
        result = maintenance_task => tracing::error!(?result, "maintenance task exited"),
    };
}

async fn check_database_connection(orderbook: &Orderbook) {
    orderbook
        .get_orders(&OrderFilter {
            uid: Some(OrderUid::default()),
            ..Default::default()
        })
        .await
        .expect("failed to connect to database");
}<|MERGE_RESOLUTION|>--- conflicted
+++ resolved
@@ -113,22 +113,17 @@
     ));
     check_database_connection(orderbook.as_ref()).await;
 
-<<<<<<< HEAD
-    let serve_task = serve_task(orderbook.clone(), fee_calcuator, args.bind_address);
-    let maintenance_task = task::spawn(orderbook_maintenance(
-        orderbook,
-        database,
-        settlement_contract,
-    ));
-=======
     let serve_task = serve_task(
         database.clone(),
         orderbook.clone(),
         fee_calculator,
         args.bind_address,
     );
-    let maintenance_task = task::spawn(orderbook_maintenance(orderbook, settlement_contract));
->>>>>>> e471952e
+    let maintenance_task = task::spawn(orderbook_maintenance(
+        orderbook,
+        database,
+        settlement_contract,
+    ));
     tokio::select! {
         result = serve_task => tracing::error!(?result, "serve task exited"),
         result = maintenance_task => tracing::error!(?result, "maintenance task exited"),
