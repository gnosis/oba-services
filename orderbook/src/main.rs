<<<<<<< HEAD
use contracts::{BalancerV2Vault, GPv2Settlement, WETH9};
use model::{order::OrderUid, DomainSeparator};
=======
use contracts::{GPv2Settlement, WETH9};
use model::{
    order::{OrderUid, BUY_ETH_ADDRESS},
    DomainSeparator,
};
>>>>>>> 781b7354
use orderbook::{
    account_balances::Web3BalanceFetcher,
    database::{Database, OrderFilter},
    event_updater::EventUpdater,
    fee::EthAwareMinFeeCalculator,
    metrics::Metrics,
    orderbook::Orderbook,
    serve_task, verify_deployed_contract_constants,
};
use primitive_types::H160;
use prometheus::Registry;
use shared::{
    bad_token::{
        cache::CachingDetector,
        list_based::{ListBasedDetector, UnknownTokenStrategy},
        trace_call::TraceCallDetector,
    },
    current_block::current_block_stream,
    maintenance::ServiceMaintenance,
    pool_aggregating::{self, PoolAggregator},
    pool_fetching::CachedPoolFetcher,
    price_estimate::BaselinePriceEstimator,
    transport::LoggingTransport,
};
use std::{
    collections::HashSet, iter::FromIterator as _, net::SocketAddr, sync::Arc, time::Duration,
};
use structopt::StructOpt;
use tokio::task;
use url::Url;

#[derive(Debug, StructOpt)]
struct Arguments {
    #[structopt(flatten)]
    shared: shared::arguments::Arguments,

    #[structopt(long, env = "BIND_ADDRESS", default_value = "0.0.0.0:8080")]
    bind_address: SocketAddr,

    /// Url of the Postgres database. By default connects to locally running postgres.
    #[structopt(long, env = "DB_URL", default_value = "postgresql://")]
    db_url: Url,

    /// Skip syncing past events (useful for local deployments)
    #[structopt(long)]
    skip_event_sync: bool,

    /// The minimum amount of time an order has to be valid for.
    #[structopt(
        long,
        env = "MIN_ORDER_VALIDITY_PERIOD",
        default_value = "60",
        parse(try_from_str = shared::arguments::duration_from_seconds),
    )]
    min_order_validity_period: Duration,

    /// Don't use the trace_callMany api that only some nodes support to check whether a token
    /// should be denied.
    /// Note that if a node does not support the api we still use the less accurate call api.
    #[structopt(
        long,
        env = "SKIP_TRACE_API",
        parse(try_from_str),
        default_value = "false"
    )]
    skip_trace_api: bool,

    /// The amount of time a classification of a token into good or bad is valid for.
    #[structopt(
        long,
        env = "TOKEN_QUALITY_CACHE_EXPIRY_SECONDS",
        default_value = "600",
        parse(try_from_str = shared::arguments::duration_from_seconds),
    )]
    token_quality_cache_expiry: Duration,

    /// List of token addresses to be ignored throughout service
    #[structopt(long, env = "UNSUPPORTED_TOKENS", use_delimiter = true)]
    pub unsupported_tokens: Vec<H160>,

    /// List of token addresses that shoud be allowed regardless of whether the bad token detector
    /// thinks they are bad. Base tokens are automatically allowed.
    #[structopt(long, env = "ALLOWED_TOKENS", use_delimiter = true)]
    pub allowed_tokens: Vec<H160>,
}

pub async fn database_metrics(metrics: Arc<Metrics>, database: Database) -> ! {
    loop {
        match database.count_rows_in_tables().await {
            Ok(counts) => {
                for (table, count) in counts {
                    metrics.set_table_row_count(table, count);
                }
            }
            Err(err) => tracing::error!(?err, "failed to update db metrics"),
        };
        tokio::time::delay_for(Duration::from_secs(10)).await;
    }
}

#[tokio::main]
async fn main() {
    let args = Arguments::from_args();
    shared::tracing::initialize(args.shared.log_filter.as_str());
    tracing::info!("running order book with {:#?}", args);

    let transport = LoggingTransport::new(
        web3::transports::Http::new(args.shared.node_url.as_str())
            .expect("transport creation failed"),
    );
    let web3 = web3::Web3::new(transport);
    let settlement_contract = GPv2Settlement::deployed(&web3)
        .await
        .expect("Couldn't load deployed settlement");
    let _vault_contract = BalancerV2Vault::deployed(&web3)
        .await
        .expect("Couldn't load deployed balancer vault");
    let gp_allowance = settlement_contract
        .allowance_manager()
        .call()
        .await
        .expect("Couldn't get allowance manager address");
    let native_token = WETH9::deployed(&web3)
        .await
        .expect("couldn't load deployed native token");
    let chain_id = web3
        .eth()
        .chain_id()
        .await
        .expect("Could not get chainId")
        .as_u64();

    verify_deployed_contract_constants(&settlement_contract, chain_id)
        .await
        .expect("Deployed contract constants don't match the ones in this binary");
    let domain_separator =
        DomainSeparator::get_domain_separator(chain_id, settlement_contract.address());
    let database = Database::new(args.db_url.as_str()).expect("failed to create database");

    let sync_start = if args.skip_event_sync {
        web3.eth()
            .block_number()
            .await
            .map(|block| block.as_u64())
            .ok()
    } else {
        None
    };

    let event_updater =
        EventUpdater::new(settlement_contract.clone(), database.clone(), sync_start);
    let balance_fetcher =
        Web3BalanceFetcher::new(web3.clone(), gp_allowance, settlement_contract.address());

    let gas_price_estimator = Arc::new(
        shared::gas_price_estimation::create_priority_estimator(
            &reqwest::Client::new(),
            &web3,
            args.shared.gas_estimators.as_slice(),
        )
        .await
        .expect("failed to create gas price estimator"),
    );

    let pair_providers =
        pool_aggregating::pair_providers(&args.shared.baseline_sources, chain_id, &web3).await;

    let mut base_tokens = HashSet::from_iter(args.shared.base_tokens);
    // We should always use the native token as a base token.
    base_tokens.insert(native_token.address());
    let mut allowed_tokens = args.allowed_tokens;
    allowed_tokens.extend(base_tokens.iter().copied());
    allowed_tokens.push(BUY_ETH_ADDRESS);
    let unsupported_tokens = args.unsupported_tokens;

    let trace_call_detector = TraceCallDetector {
        web3: web3.clone(),
        pools: pair_providers.clone(),
        base_tokens: base_tokens.clone(),
        settlement_contract: settlement_contract.address(),
    };
    let caching_detector = CachingDetector::new(
        Box::new(trace_call_detector),
        args.token_quality_cache_expiry,
    );
    let bad_token_detector = Arc::new(ListBasedDetector::new(
        allowed_tokens,
        unsupported_tokens,
        if args.skip_trace_api {
            UnknownTokenStrategy::Allow
        } else {
            UnknownTokenStrategy::Forward(Box::new(caching_detector))
        },
    ));

    let current_block_stream = current_block_stream(web3.clone()).await.unwrap();

    let pool_aggregator = PoolAggregator::from_providers(&pair_providers, &web3).await;
    let pool_fetcher =
        CachedPoolFetcher::new(Box::new(pool_aggregator), current_block_stream.clone());

    let price_estimator = Arc::new(BaselinePriceEstimator::new(
        Box::new(pool_fetcher),
        gas_price_estimator.clone(),
        base_tokens,
        bad_token_detector.clone(),
        native_token.address(),
    ));
    let fee_calculator = Arc::new(EthAwareMinFeeCalculator::new(
        price_estimator.clone(),
        gas_price_estimator,
        native_token.address(),
        database.clone(),
        args.shared.fee_discount_factor,
        bad_token_detector.clone(),
    ));

    let orderbook = Arc::new(Orderbook::new(
        domain_separator,
        database.clone(),
        Box::new(balance_fetcher),
        fee_calculator.clone(),
        args.min_order_validity_period,
        bad_token_detector,
    ));
    let service_maintainer = ServiceMaintenance {
        maintainers: vec![
            orderbook.clone(),
            Arc::new(database.clone()),
            Arc::new(event_updater),
        ],
    };
    check_database_connection(orderbook.as_ref()).await;

    let registry = Registry::default();
    let metrics = Arc::new(Metrics::new(&registry).unwrap());

    let serve_task = serve_task(
        database.clone(),
        orderbook.clone(),
        fee_calculator,
        price_estimator,
        args.bind_address,
        registry,
        metrics.clone(),
    );
    let maintenance_task =
        task::spawn(service_maintainer.run_maintenance_on_new_block(current_block_stream));
    let db_metrics_task = task::spawn(database_metrics(metrics, database));

    tokio::select! {
        result = serve_task => tracing::error!(?result, "serve task exited"),
        result = maintenance_task => tracing::error!(?result, "maintenance task exited"),
        result = db_metrics_task => tracing::error!(?result, "database metrics task exited"),
    };
}

async fn check_database_connection(orderbook: &Orderbook) {
    orderbook
        .get_orders(&OrderFilter {
            uid: Some(OrderUid::default()),
            ..Default::default()
        })
        .await
        .expect("failed to connect to database");
}<|MERGE_RESOLUTION|>--- conflicted
+++ resolved
@@ -1,13 +1,8 @@
-<<<<<<< HEAD
 use contracts::{BalancerV2Vault, GPv2Settlement, WETH9};
-use model::{order::OrderUid, DomainSeparator};
-=======
-use contracts::{GPv2Settlement, WETH9};
 use model::{
     order::{OrderUid, BUY_ETH_ADDRESS},
     DomainSeparator,
 };
->>>>>>> 781b7354
 use orderbook::{
     account_balances::Web3BalanceFetcher,
     database::{Database, OrderFilter},
