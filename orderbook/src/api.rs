mod create_order;
mod get_fee_info;
mod get_order_by_uid;
mod get_orders;
<<<<<<< HEAD
=======
mod get_solvable_orders;
>>>>>>> bccfa83b
mod get_trades;

use crate::{fee::MinFeeCalculator, orderbook::Orderbook};
use anyhow::Error as anyhowError;
use hex::{FromHex, FromHexError};
use model::h160_hexadecimal;
use primitive_types::H160;
use serde::{Deserialize, Serialize};
use std::{str::FromStr, sync::Arc};
use warp::{
    hyper::StatusCode,
    reply::{json, with_status, Json, WithStatus},
    Filter, Reply,
};

pub fn handle_all_routes(
    orderbook: Arc<Orderbook>,
    fee_calcuator: Arc<MinFeeCalculator>,
) -> impl Filter<Extract = (impl Reply,), Error = warp::Rejection> + Clone {
<<<<<<< HEAD
    let order_creation = create_order::create_order(orderbook.clone());
    let order_getter = get_orders::get_orders(orderbook.clone());
    let trade_getter = get_trades::get_trades(orderbook.clone());
=======
    let create_order = create_order::create_order(orderbook.clone());
    let get_orders = get_orders::get_orders(orderbook.clone());
>>>>>>> bccfa83b
    let fee_info = get_fee_info::get_fee_info(fee_calcuator);
    let get_order = get_order_by_uid::get_order_by_uid(orderbook.clone());
    let get_solvable_orders = get_solvable_orders::get_solvable_orders(orderbook);
    warp::path!("api" / "v1" / ..).and(
        create_order
            .or(get_orders)
            .or(fee_info)
<<<<<<< HEAD
            .or(order_by_uid)
            .or(trade_getter),
=======
            .or(get_order)
            .or(get_solvable_orders),
>>>>>>> bccfa83b
    )
}

#[derive(Serialize)]
#[serde(rename_all = "camelCase")]
struct Error<'a> {
    error_type: &'a str,
    description: &'a str,
}

fn error(error_type: &str, description: impl AsRef<str>) -> Json {
    json(&Error {
        error_type,
        description: description.as_ref(),
    })
}

fn internal_error() -> Json {
    json(&Error {
        error_type: "InternalServerError",
        description: "",
    })
}

pub fn convert_get_orders_error_to_reply(err: anyhowError) -> WithStatus<Json> {
    tracing::error!(?err, "get_orders error");
    with_status(internal_error(), StatusCode::INTERNAL_SERVER_ERROR)
}

pub fn convert_get_trades_error_to_reply(err: anyhowError) -> WithStatus<Json> {
    tracing::error!(?err, "get_trades error");
    with_status(internal_error(), StatusCode::INTERNAL_SERVER_ERROR)
}

/// Wraps H160 with FromStr and Deserialize that can handle a `0x` prefix.
#[derive(Deserialize)]
#[serde(transparent)]
struct H160Wrapper(#[serde(with = "h160_hexadecimal")] H160);
impl FromStr for H160Wrapper {
    type Err = FromHexError;
    fn from_str(s: &str) -> Result<Self, Self::Err> {
        let s = s.strip_prefix("0x").unwrap_or(s);
        Ok(H160Wrapper(H160(FromHex::from_hex(s)?)))
    }
}

#[cfg(test)]
async fn response_body(response: warp::hyper::Response<warp::hyper::Body>) -> Vec<u8> {
    let mut body = response.into_body();
    let mut result = Vec::new();
    while let Some(bytes) = futures::StreamExt::next(&mut body).await {
        result.extend_from_slice(bytes.unwrap().as_ref());
    }
    result
}<|MERGE_RESOLUTION|>--- conflicted
+++ resolved
@@ -2,10 +2,7 @@
 mod get_fee_info;
 mod get_order_by_uid;
 mod get_orders;
-<<<<<<< HEAD
-=======
 mod get_solvable_orders;
->>>>>>> bccfa83b
 mod get_trades;
 
 use crate::{fee::MinFeeCalculator, orderbook::Orderbook};
@@ -20,33 +17,26 @@
     reply::{json, with_status, Json, WithStatus},
     Filter, Reply,
 };
+use crate::database::Database;
 
 pub fn handle_all_routes(
+    database: Database,
     orderbook: Arc<Orderbook>,
     fee_calcuator: Arc<MinFeeCalculator>,
 ) -> impl Filter<Extract = (impl Reply,), Error = warp::Rejection> + Clone {
-<<<<<<< HEAD
-    let order_creation = create_order::create_order(orderbook.clone());
-    let order_getter = get_orders::get_orders(orderbook.clone());
-    let trade_getter = get_trades::get_trades(orderbook.clone());
-=======
     let create_order = create_order::create_order(orderbook.clone());
     let get_orders = get_orders::get_orders(orderbook.clone());
->>>>>>> bccfa83b
     let fee_info = get_fee_info::get_fee_info(fee_calcuator);
     let get_order = get_order_by_uid::get_order_by_uid(orderbook.clone());
     let get_solvable_orders = get_solvable_orders::get_solvable_orders(orderbook);
+    let get_trades = get_trades::get_trades(database.clone());
     warp::path!("api" / "v1" / ..).and(
-        create_order
+            create_order
             .or(get_orders)
             .or(fee_info)
-<<<<<<< HEAD
-            .or(order_by_uid)
-            .or(trade_getter),
-=======
             .or(get_order)
-            .or(get_solvable_orders),
->>>>>>> bccfa83b
+            .or(get_solvable_orders)
+            .or(get_trades),
     )
 }
 
