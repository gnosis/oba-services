--- conflicted
+++ resolved
@@ -86,11 +86,8 @@
         Ok(Self { artifacts })
     }
 
-<<<<<<< HEAD
-=======
     /// Creates a context for vendoring "full" contract data, including bytecode
     /// used for deploying the contract for end-to-end test.
->>>>>>> 982246f2
     fn full(&self) -> VendorContext {
         VendorContext {
             artifacts: &self.artifacts,
@@ -98,14 +95,11 @@
         }
     }
 
-<<<<<<< HEAD
-=======
     /// Creates a context for vendoring only the contract ABI for generating
     /// bindings. This is preferred over [`Vendor::full`] for contracts that do
     /// not need to be deployed for tests, or get created by alternative means
     /// (e.g. `UniswapV2Pair` contracts don't require bytecode as they get
     /// created by `UniswapV2Factory` instances on-chain).
->>>>>>> 982246f2
     fn abi_only(&self) -> VendorContext {
         VendorContext {
             artifacts: &self.artifacts,
