use ethcontract::common::DeploymentInformation;
use ethcontract_generate::{Address, Builder, TransactionHash};
use maplit::hashmap;
use std::{collections::HashMap, env, fs, path::Path, str::FromStr};

#[path = "src/paths.rs"]
mod paths;

fn main() {
    // NOTE: This is a workaround for `rerun-if-changed` directives for
    // non-existent files cause the crate's build unit to get flagged for a
    // rebuild if any files in the workspace change.
    //
    // See:
    // - https://github.com/rust-lang/cargo/issues/6003
    // - https://doc.rust-lang.org/cargo/reference/build-scripts.html#cargorerun-if-changedpath
    println!("cargo:rerun-if-changed=build.rs");

    generate_contract("ERC20", hashmap! {});
    generate_contract("ERC20Mintable", hashmap! {});
    generate_contract(
        "UniswapV2Router02",
        hashmap! {
            1 => (Address::from_str("7a250d5630B4cF539739dF2C5dAcb4c659F2488D").unwrap(), None),
            4 => (Address::from_str("7a250d5630B4cF539739dF2C5dAcb4c659F2488D").unwrap(), None),
            100 => (Address::from_str("1C232F01118CB8B424793ae03F870aa7D0ac7f77").unwrap(), None),
        },
    );
    generate_contract(
        "UniswapV2Factory",
        hashmap! {
            1 => (Address::from_str("5C69bEe701ef814a2B6a3EDD4B1652CB9cc5aA6f").unwrap(), None),
            4 => (Address::from_str("5C69bEe701ef814a2B6a3EDD4B1652CB9cc5aA6f").unwrap(), None),
            100 => (Address::from_str("A818b4F111Ccac7AA31D0BCc0806d64F2E0737D7").unwrap(), None),
        },
    );
    generate_contract("UniswapV2Pair", hashmap! {});
    // This is done to have a common interface for Sushiswap, Uniswap & Honeyswap
    generate_contract("IUniswapLikeRouter", hashmap! {});
    generate_contract(
        "SushiswapV2Router02",
        hashmap! {
            1 => (Address::from_str("d9e1cE17f2641f24aE83637ab66a2cca9C378B9F").unwrap(), None),
            4 => (Address::from_str("1b02dA8Cb0d097eB8D57A175b88c7D8b47997506").unwrap(), None),
            100 => (Address::from_str("1b02dA8Cb0d097eB8D57A175b88c7D8b47997506").unwrap(), None),
        },
    );
    generate_contract(
        "SushiswapV2Factory",
        hashmap! {
            1 => (Address::from_str("C0AEe478e3658e2610c5F7A4A2E1777cE9e4f2Ac").unwrap(), None),
            4 => (Address::from_str("c35DADB65012eC5796536bD9864eD8773aBc74C4").unwrap(), None),
            100 => (Address::from_str("c35DADB65012eC5796536bD9864eD8773aBc74C4").unwrap(), None),
        },
    );
    generate_contract("SushiswapV2Pair", hashmap! {});
    generate_contract(
<<<<<<< HEAD
        "GPv2Settlement",
        hashmap! {
            1 => (Address::from_str("0x3328f5f2cEcAF00a2443082B657CedEAf70bfAEf").unwrap(), Some("0x34b7f9a340e663df934fcc662b3ec5fcd7cd0c93d3c46f8ce612e94fff803909".parse().unwrap())),
            4 => (Address::from_str("0x3328f5f2cEcAF00a2443082B657CedEAf70bfAEf").unwrap(), Some("0x52badda922fd91052e6682d125daa59dea3ce5c57add5a9d362bec2d6ccfd2b1".parse().unwrap())),
            100 => (Address::from_str("0x3328f5f2cEcAF00a2443082B657CedEAf70bfAEf").unwrap(), Some("0x95bbefbca7162435eeb71bac6960aae4d7112abce87a51ad3952d7b7af0279e3".parse().unwrap())),
        },
    );
    generate_contract(
=======
>>>>>>> b8972a21
        "GPv2Settlement",
        hashmap! {
            1 => (Address::from_str("0x3328f5f2cEcAF00a2443082B657CedEAf70bfAEf").unwrap(), Some("0x34b7f9a340e663df934fcc662b3ec5fcd7cd0c93d3c46f8ce612e94fff803909".parse().unwrap())),
            4 => (Address::from_str("0x3328f5f2cEcAF00a2443082B657CedEAf70bfAEf").unwrap(), Some("0x52badda922fd91052e6682d125daa59dea3ce5c57add5a9d362bec2d6ccfd2b1".parse().unwrap())),
            100 => (Address::from_str("0x3328f5f2cEcAF00a2443082B657CedEAf70bfAEf").unwrap(), Some("0x95bbefbca7162435eeb71bac6960aae4d7112abce87a51ad3952d7b7af0279e3".parse().unwrap())),
        },
    );
    generate_contract("GPv2AllowListAuthentication", hashmap! {});
    generate_contract(
        "WETH9",
        hashmap! {
            // Rinkeby & Mainnet Addresses are part of the artefact
            100 => (Address::from_str("e91D153E0b41518A2Ce8Dd3D7944Fa863463a97d").unwrap(), None),
        },
    );
}

fn generate_contract(
    name: &str,
    deployment_overrides: HashMap<u32, (Address, Option<TransactionHash>)>,
) {
    let artifact = paths::contract_artifacts_dir().join(format!("{}.json", name));
    let address_file = paths::contract_address_file(name);
    let dest = env::var("OUT_DIR").unwrap();

    println!("cargo:rerun-if-changed={}", artifact.display());
    let mut builder = Builder::new(artifact)
        .with_contract_name_override(Some(name))
        .with_visibility_modifier(Some("pub"))
        .add_event_derive("serde::Deserialize")
        .add_event_derive("serde::Serialize");

    if let Ok(address) = fs::read_to_string(&address_file) {
        println!("cargo:rerun-if-changed={}", address_file.display());
        builder = builder.add_deployment_str(5777, address.trim());
    }

    for (network_id, (address, transaction_hash)) in deployment_overrides.into_iter() {
        builder = builder.add_deployment(
            network_id,
            address,
            transaction_hash.map(DeploymentInformation::TransactionHash),
        );
    }

    builder
        .generate()
        .unwrap()
        .write_to_file(Path::new(&dest).join(format!("{}.rs", name)))
        .unwrap();
}<|MERGE_RESOLUTION|>--- conflicted
+++ resolved
@@ -55,17 +55,6 @@
     );
     generate_contract("SushiswapV2Pair", hashmap! {});
     generate_contract(
-<<<<<<< HEAD
-        "GPv2Settlement",
-        hashmap! {
-            1 => (Address::from_str("0x3328f5f2cEcAF00a2443082B657CedEAf70bfAEf").unwrap(), Some("0x34b7f9a340e663df934fcc662b3ec5fcd7cd0c93d3c46f8ce612e94fff803909".parse().unwrap())),
-            4 => (Address::from_str("0x3328f5f2cEcAF00a2443082B657CedEAf70bfAEf").unwrap(), Some("0x52badda922fd91052e6682d125daa59dea3ce5c57add5a9d362bec2d6ccfd2b1".parse().unwrap())),
-            100 => (Address::from_str("0x3328f5f2cEcAF00a2443082B657CedEAf70bfAEf").unwrap(), Some("0x95bbefbca7162435eeb71bac6960aae4d7112abce87a51ad3952d7b7af0279e3".parse().unwrap())),
-        },
-    );
-    generate_contract(
-=======
->>>>>>> b8972a21
         "GPv2Settlement",
         hashmap! {
             1 => (Address::from_str("0x3328f5f2cEcAF00a2443082B657CedEAf70bfAEf").unwrap(), Some("0x34b7f9a340e663df934fcc662b3ec5fcd7cd0c93d3c46f8ce612e94fff803909".parse().unwrap())),
